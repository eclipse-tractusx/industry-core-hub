--- conflicted
+++ resolved
@@ -136,11 +136,7 @@
         oauth:
           url: "https://centralidp.int.catena-x.net/auth/"
           realm: "CX-Central"
-<<<<<<< HEAD
           client_id: "<path:industry-core-hub/data/oauth#client-id>"
-=======
-          client_id: "sa307"
->>>>>>> cf297692
           client_secret: <path:industry-core-hub/data/oauth#client-secret>
         digitalTwinRegistry:
           dct_type_key: "dct:type"
