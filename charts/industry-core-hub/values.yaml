--- conflicted
+++ resolved
@@ -135,15 +135,9 @@
           managementPath: "/management"
           protocolPath: "/api/v1/dsp"
           catalogPath: "/catalog"
-<<<<<<< HEAD
     # -- Provider configuration  
     provider:
       connector: 
-=======
-    # -- Provider configuration
-    provider:
-      connector:
->>>>>>> cf297692
         dataspace:
           version: "jupiter"
         controlplane:
@@ -392,13 +386,8 @@
           strict: false
     governance:
       - semanticid: "urn:samm:io.catenax.part_type_information:1.0.0#PartTypeInformation"
-<<<<<<< HEAD
         policies: 
           - strict: false #-- Enable here the permutations of constraints (order not matters)
-=======
-        policies:
-          - strict: false  # -- Enable here the permutations of constraints (order not matters)
->>>>>>> cf297692
             permission:
             - action: odrl:use
               LogicalConstraint: odrl:and
@@ -414,11 +403,7 @@
                   rightOperand: cx.core.industrycore:1
             prohibition: []
             obligation: []
-<<<<<<< HEAD
           - strict: true #-- Disable here the permutations of constraints (order matters)
-=======
-          - strict: true  # -- Disable here the permutations of constraints (order matters)
->>>>>>> cf297692
             permission:
             - action: odrl:use
               LogicalConstraint: odrl:and
