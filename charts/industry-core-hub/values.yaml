--- conflicted
+++ resolved
@@ -55,7 +55,6 @@
     # -- Database connection config; database connection settings are inferred from postgresql or externalDatabase sections.
     database:
       echo: true
-<<<<<<< HEAD
     # -- EDC (Eclipse Dataspace Connector) configuration
     edc:
       controlplane:
@@ -77,10 +76,8 @@
       lookup:
         # -- Same as the uri above
         uri: "/semantics/registry"
-=======
     submodel_dispatcher:
       path: "./data/submodels"
->>>>>>> cd900f2f
 
   podAnnotations: {}
 
