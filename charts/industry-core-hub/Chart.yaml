--- conflicted
+++ resolved
@@ -21,13 +21,8 @@
 apiVersion: v2
 name: industry-core-hub
 type: application
-<<<<<<< HEAD
-appVersion: "0.0.2"
-version: 0.2.1
-=======
 appVersion: "0.1.0"
-version: 0.2.2
->>>>>>> eeaf7180
+version: 0.2.3
 description: A Helm chart for Eclipse Tractus-X - Industry Core Hub
 home: https://github.com/eclipse-tractusx/industry-core-hub
 sources:
