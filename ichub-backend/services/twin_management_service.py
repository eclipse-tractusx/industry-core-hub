--- conflicted
+++ resolved
@@ -49,11 +49,8 @@
     TwinsAspectRegistrationMode,
     TwinDetailsReadBase,
 )
-<<<<<<< HEAD
+from models.metadata_database.models import Twin, EnablementServiceStack
 from models.metadata_database.models import Twin
-=======
-from models.metadata_database.models import Twin, EnablementServiceStack
->>>>>>> cb9f7e45
 
 from managers.config.log_manager import LoggingManager
 
@@ -249,7 +246,6 @@
             else:
                 return False
 
-<<<<<<< HEAD
     def create_serialized_part_twin(self, create_input: SerializedPartTwinCreate, enablement_service_stack_name: str = 'EDC/DTR Default') -> TwinRead:
         with RepositoryManagerFactory.create() as repo:
             # Step 1: Retrieve the catalog part entity according to the catalog part data (manufacturer_id, manufacturer_part_id)
@@ -431,10 +427,7 @@
             return twin_result
 
 
-    def create_twin_aspect(self, twin_aspect_create: TwinAspectCreate, enablement_service_stack_name: str = 'EDC/DTR Default') -> TwinAspectRead:
-=======
     def create_twin_aspect(self, twin_aspect_create: TwinAspectCreate, manufacturer_id:str) -> TwinAspectRead:
->>>>>>> cb9f7e45
         """
         Create a new twin aspect for a give twin.
         """
