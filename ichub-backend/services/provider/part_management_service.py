#################################################################################
# Eclipse Tractus-X - Industry Core Hub Backend
#
# Copyright (c) 2025 DRÄXLMAIER Group
# (represented by Lisa Dräxlmaier GmbH)
# Copyright (c) 2025 Contributors to the Eclipse Foundation
#
# See the NOTICE file(s) distributed with this work for additional
# information regarding copyright ownership.
#
# This program and the accompanying materials are made available under the
# terms of the Apache License, Version 2.0 which is available at
# https://www.apache.org/licenses/LICENSE-2.0.
#
# Unless required by applicable law or agreed to in writing, software
# distributed under the License is distributed on an "AS IS" BASIS
# WITHOUT WARRANTIES OR CONDITIONS OF ANY KIND,
# either express or implied. See the
# License for the specific language govern in permissions and limitations
# under the License.
#
# SPDX-License-Identifier: Apache-2.0
#################################################################################

from typing import List, Optional, Tuple
from models.services.provider.part_management import (
    BatchCreate,
    BatchRead,
    CatalogPartCreate,
    CatalogPartDelete,
    CatalogPartUpdate,
    CatalogPartDetailsRead,
    CatalogPartReadWithStatus,
    CatalogPartDetailsReadWithStatus,
    JISPartCreate,
    JISPartDelete,
    JISPartRead,
    PartnerCatalogPartBase,
    PartnerCatalogPartCreate,
    PartnerCatalogPartDelete,
    PartnerCatalogPartRead,
    SerializedPartCreate,
    SerializedPartDelete,
    SerializedPartUpdate,
    SerializedPartDetailsRead,
    SerializedPartDetailsReadWithStatus,
    SerializedPartQuery,
    SerializedPartRead,
    SerializedPartReadWithStatus,
    SharingStatus,
)

from models.services.provider.partner_management import BusinessPartnerRead
from managers.metadata_database.manager import RepositoryManagerFactory, RepositoryManager
from models.metadata_database.provider.models import CatalogPart, SerializedPart, PartnerCatalogPart, LegalEntity
from managers.config.log_manager import LoggingManager
from tools.exceptions import InvalidError, NotFoundError, AlreadyExistsError

logger = LoggingManager.get_logger(__name__)

class PartManagementService():
    """
    Service class for managing parts and their relationships in the system.
    """

    def create_catalog_part(self, catalog_part_create: CatalogPartCreate) -> CatalogPartDetailsReadWithStatus:
        """
        Create a new catalog part in the system.
        Optionally also create attached partner catalog parts - i.e. partner specific mappings of the catalog part.
        """
        # Validate the input data
        # Validate materials share
        if catalog_part_create.materials:
            self._manage_share_error(catalog_part_create)
        with RepositoryManagerFactory.create() as repos:
            
            # First check if the legal entity exists for the given manufacturer ID
            db_legal_entity = repos.legal_entity_repository.get_by_bpnl(catalog_part_create.manufacturer_id)
            if not db_legal_entity:
                logger.warning(f"Legal Entity with manufacturer BPNL '{catalog_part_create.manufacturer_id}' not found. Creating a new one!")
                db_legal_entity = repos.legal_entity_repository.create(
                    LegalEntity(bpnl=catalog_part_create.manufacturer_id)
                )
                repos.legal_entity_repository.commit()
            
            if not db_legal_entity:
                raise NotFoundError(f"Failed to create or retrieve the legal entity '{catalog_part_create.manufacturer_id}'")
            
            # Check if the business partner exists for the given manufacturer ID
            # Check if the catalog part already exists
            db_catalog_part = repos.catalog_part_repository.get_by_legal_entity_id_manufacturer_part_id(
                db_legal_entity.id, catalog_part_create.manufacturer_part_id
            )
            if db_catalog_part:
                raise AlreadyExistsError("Catalog part already exists.")
            else:
                # Create the catalog part in the metadata database, using legal_entity_id as foreign key
                db_catalog_part = CatalogPart(
                    legal_entity_id=db_legal_entity.id,
                    **catalog_part_create.model_dump(by_alias=False)
                )
                repos.catalog_part_repository.create(db_catalog_part)
                repos.catalog_part_repository.commit()
                
            # Prepare the result object
            result = CatalogPartDetailsReadWithStatus(
                **catalog_part_create.model_dump(by_alias=True),
                status=0,  # Default status is draft
            )

            # Check if we already should create some customer part IDs for the given catalog part
            if catalog_part_create.customer_part_ids:
                for customer_part_id, business_partner in catalog_part_create.customer_part_ids.items():
                    
                    db_business_partner = repos.business_partner_repository.get_by_bpnl(business_partner.bpnl)

                    # Create the partner catalog part entry in the metadata database
                    repos.partner_catalog_part_repository.create(PartnerCatalogPart(
                        business_partner_id=db_business_partner.id,
                        customer_part_id=customer_part_id,
                        catalog_part_id=db_catalog_part.id
                    ))
                    # TODO: error handling (issue: if one customer part ID fails, all should fail???)

                    result.customer_part_ids = catalog_part_create.customer_part_ids

            return result

    @staticmethod
    def _manage_share_error(catalog_part_create):
        """
        Validates that the total share of materials in a catalog part is within the allowed range (0% to 100%).
        """
        total_share = sum(material.share for material in catalog_part_create.materials)
        # We only allow the share to be 0-100%
        if total_share < 0:
            raise InvalidError(f"The share of materials ({total_share}%) is invalid. It must be between 0% and 100%.")
        if total_share > 100:
            raise InvalidError(f"The share of materials ({total_share}%) is invalid. It must be between 0% and 100%.")

<<<<<<< HEAD
    def delete_catalog_part(self, catlog_part: CatalogPartDelete) -> None:
=======
    def create_catalog_part_by_ids(self,
        manufacturer_id: str,
        manufacturer_part_id: str,
        name: str,
        category: Optional[str],
        bpns: Optional[str],
        customer_parts: Optional[List[PartnerCatalogPartBase]]) -> CatalogPartDetailsReadWithStatus:
          
        """Convenience method to create a catalog part by its IDs."""

        partner_catalog_parts = []
        for partner_catalog_part in customer_parts:
            partner_catalog_part = PartnerCatalogPartBase(
                customerPartId=partner_catalog_part.customer_part_id,
                businessPartnerName=partner_catalog_part.business_partner_name
            )
            partner_catalog_parts.append(partner_catalog_part)

        catalog_part_create = CatalogPartCreate(
            manufacturerId=manufacturer_id,
            manufacturerPartId=manufacturer_part_id,
            name=name,
            category=category,
            bpns=bpns,
            customerPartIds=partner_catalog_parts
        )

        # Create the catalog part, and return the catalog saved in the database
        result_catalog_part_read = self.create_catalog_part(catalog_part_create)

        return result_catalog_part_read


    def delete_catalog_part(self, manufacturer_id: str, manufacturer_part_id: str) -> bool:
>>>>>>> 90219523
        """
        Delete a catalog part from the system.
        """
        with RepositoryManagerFactory.create() as repos:
            # Find the legal entity by manufacturer ID
            db_legal_entity = repos.legal_entity_repository.get_by_bpnl(manufacturer_id)
            if not db_legal_entity:
                raise NotFoundError(f"Legal Entity with manufacturer BPNL '{manufacturer_id}' does not exist.")

            # Find the catalog part by legal entity ID and manufacturer part ID
            db_catalog_part = repos.catalog_part_repository.get_by_legal_entity_id_manufacturer_part_id(
                db_legal_entity.id, manufacturer_part_id
            )
            if not db_catalog_part:
                raise NotFoundError(f"Catalog part '{manufacturer_id}/{manufacturer_part_id}' does not exist.")

            # Check if there are any serialized parts associated with this catalog part through partner catalog parts
            partner_catalog_parts = repos.partner_catalog_part_repository.get_by_catalog_part_id(db_catalog_part.id)
            for partner_catalog_part in partner_catalog_parts:
                serialized_parts = repos.serialized_part_repository.find_by_partner_catalog_part_id(partner_catalog_part.id)
                if serialized_parts:
                    raise InvalidError(f"Cannot delete catalog part '{manufacturer_id}/{manufacturer_part_id}' because it has {len(serialized_parts)} associated serialized parts.")

            # Delete associated partner catalog parts first
            for partner_catalog_part in partner_catalog_parts:
                repos.partner_catalog_part_repository.delete(partner_catalog_part.id)

            # Delete the catalog part
            repos.catalog_part_repository.delete(db_catalog_part.id)
            repos.catalog_part_repository.commit()

            logger.info(f"Successfully deleted catalog part '{manufacturer_id}/{manufacturer_part_id}' and {len(partner_catalog_parts)} associated partner catalog parts")
            return True

    def update_catalog_part(self, manufacturer_id: str, manufacturer_part_id: str, catalog_part_update: CatalogPartUpdate) -> CatalogPartDetailsReadWithStatus:
        """
        Update an existing catalog part in the system.
        """
        with RepositoryManagerFactory.create() as repos:
            # Find the legal entity by manufacturer ID
            db_legal_entity = repos.legal_entity_repository.get_by_bpnl(manufacturer_id)
            if not db_legal_entity:
                raise NotFoundError(f"Legal Entity with manufacturer BPNL '{manufacturer_id}' does not exist.")

            # Find the catalog part by legal entity ID and manufacturer part ID
            db_catalog_part = repos.catalog_part_repository.get_by_legal_entity_id_manufacturer_part_id(
                db_legal_entity.id, manufacturer_part_id
            )
            if not db_catalog_part:
                raise NotFoundError(f"Catalog part '{manufacturer_id}/{manufacturer_part_id}' does not exist.")

            # Validate materials share if materials are being updated
            if catalog_part_update.materials:
                self._manage_share_error(catalog_part_update)

            # Update the catalog part fields directly on the database object
            update_data = catalog_part_update.model_dump(exclude_unset=True, by_alias=False)
            
            # Only update fields that exist on the database model, excluding ID fields
            excluded_fields = {'manufacturer_id', 'manufacturer_part_id', 'id', 'legal_entity_id'}
            filtered_update_data = {k: v for k, v in update_data.items() if k not in excluded_fields}
            
            for field, value in filtered_update_data.items():
                if hasattr(db_catalog_part, field):
                    setattr(db_catalog_part, field, value)
            
            repos.catalog_part_repository.commit()

            # Get the updated catalog part with status
            db_catalog_parts = repos.catalog_part_repository.find_by_manufacturer_id_manufacturer_part_id(
                manufacturer_id, manufacturer_part_id, join_partner_catalog_parts=True
            )
            
            if not db_catalog_parts:
                raise NotFoundError(f"Updated catalog part '{manufacturer_id}/{manufacturer_part_id}' could not be retrieved.")
            
            db_catalog_part, status = db_catalog_parts[0]

            # Prepare the result object
            result = CatalogPartDetailsReadWithStatus(
                manufacturerId=db_catalog_part.legal_entity.bpnl,
                manufacturerPartId=db_catalog_part.manufacturer_part_id,
                name=db_catalog_part.name,
                category=db_catalog_part.category,
                bpns=db_catalog_part.bpns,
                materials=db_catalog_part.materials,
                width=db_catalog_part.width,
                height=db_catalog_part.height,
                length=db_catalog_part.length,
                weight=db_catalog_part.weight,
                description=db_catalog_part.description,
                status=SharingStatus(status)
            )

            # Fill customer part IDs
            PartManagementService.fill_customer_part_ids(db_catalog_part, result)

            logger.info(f"Successfully updated catalog part '{manufacturer_id}/{manufacturer_part_id}'")
            return result

    def get_catalog_parts(self, manufacturer_id: Optional[str] = None, manufacturer_part_id: Optional[str] = None) -> List[CatalogPartReadWithStatus]:
        with RepositoryManagerFactory.create() as repos:
            result = []
            
            db_catalog_parts: List[tuple[CatalogPart, int]] = repos.catalog_part_repository.find_by_manufacturer_id_manufacturer_part_id(
                manufacturer_id, manufacturer_part_id, join_partner_catalog_parts=True
            )
            
            if db_catalog_parts:
                for db_catalog_part, status in db_catalog_parts:
                    result.append(
                        CatalogPartReadWithStatus(
                            manufacturerId=db_catalog_part.legal_entity.bpnl,
                            manufacturerPartId=db_catalog_part.manufacturer_part_id,
                            name=db_catalog_part.name,
                            category=db_catalog_part.category,
                            bpns=db_catalog_part.bpns,
                            status=status
                        )
                    )
            
            return result

    def get_catalog_part_details(self, manufacturer_id: str, manufacturer_part_id: str) -> Optional[CatalogPartDetailsReadWithStatus]:
        """
        Retrieve a catalog part from the system.
        """
        with RepositoryManagerFactory.create() as repos:
            db_catalog_parts: List[tuple[CatalogPart, int]] = repos.catalog_part_repository.find_by_manufacturer_id_manufacturer_part_id(
                manufacturer_id, manufacturer_part_id, join_partner_catalog_parts=True
            )
            
            if not db_catalog_parts:
                return None
            
            db_catalog_part, status = db_catalog_parts[0]  # Assuming we only want the first match

            result = CatalogPartDetailsReadWithStatus(
                manufacturerId=db_catalog_part.legal_entity.bpnl,
                manufacturerPartId=db_catalog_part.manufacturer_part_id,
                name=db_catalog_part.name,
                category=db_catalog_part.category,
                bpns=db_catalog_part.bpns,
                materials=db_catalog_part.materials,
                width=db_catalog_part.width,
                height=db_catalog_part.height,
                length=db_catalog_part.length,
                weight=db_catalog_part.weight,
                description=db_catalog_part.description,
                status=SharingStatus(status)  # Assuming SharingStatus is an enum or similar type for status
            )

            PartManagementService.fill_customer_part_ids(db_catalog_part, result)

            return result

    def create_batch(self, batch_create: BatchCreate) -> BatchRead:
        """
        Create a new batch in the system.
        """
        
        # Logic to create a batch
        pass

    def delete_batch(self, batch: BatchRead) -> None:
        """
        Delete a batch from the system.
        """
        
        # Logic to delete a batch
        pass

    def get_batch(self, manufacturer_id: str, manufacturer_part_id: str, batch_id: str) -> BatchRead:
        """
        Retrieve a batch from the system.
        """
        
        # Logic to retrieve a batch
        pass

    def get_batches(self, manufacturer_id: str = None, manufacturer_part_id = None, batch_id: str = None) -> List[BatchRead]:
        """
        Retrieves batches from the system according to given parameters.
        """

        pass

    def create_serialized_part(
        self,
        serialized_part_create: SerializedPartCreate,
        auto_generate_catalog_part: bool = False,
        auto_generate_partner_part: bool = False
    ) -> SerializedPartRead:
        """
        Create a new serialized part in the system.
        """
        with RepositoryManagerFactory.create() as repos:
            
            # Get the business partner by BPNL from the metadata database
            db_business_partner = repos.business_partner_repository.get_by_bpnl(serialized_part_create.business_partner_number)
            if not db_business_partner:
                raise NotFoundError(f"Business partner with BPNL '{serialized_part_create.business_partner_number}' does not exist. Please create it first.")

            # Find the catalog part by its manufacturer ID and part ID
            _, db_catalog_part = self._find_catalog_part(repos, serialized_part_create.manufacturer_id, serialized_part_create.manufacturer_part_id, serialized_part_create.name, serialized_part_create.category, serialized_part_create.bpns, auto_generate_catalog_part)

            # Get the partner catalog part for the given catalog part and business partner
            db_partner_catalog_part = repos.partner_catalog_part_repository.get_by_catalog_part_id_business_partner_id(
                db_catalog_part.id, db_business_partner.id
            )

            # Partner catalog part not existing: check if we auto-generate
            if not db_partner_catalog_part and not auto_generate_partner_part:
                raise NotFoundError("No shared partner catalog part found for the given catalog part and business partner.")

            if not db_partner_catalog_part:
                if not serialized_part_create.customer_part_id:
                    serialized_part_create.customer_part_id = f"{serialized_part_create.manufacturer_part_id}-{db_business_partner.bpnl}"
                # Create a new partner catalog part with the customer part ID
                db_partner_catalog_part = repos.partner_catalog_part_repository.create_new(
                    business_partner_id=db_business_partner.id,
                    catalog_part_id=db_catalog_part.id,
                    customer_part_id=serialized_part_create.customer_part_id
                )
            
            # Partner catalog part exists, make a control if the customer part id matches (if provided)            
            if serialized_part_create.customer_part_id and db_partner_catalog_part.customer_part_id != serialized_part_create.customer_part_id:
                # If the customer part ID is provided and does not match, raise an error
                raise InvalidError(f"Customer part ID '{serialized_part_create.customer_part_id}' does not match existing partner catalog part with ID '{db_partner_catalog_part.customer_part_id}'.")

            # Check if the serialized part already exists
            db_serialized_part = repos.serialized_part_repository.get_by_partner_catalog_part_id_part_instance_id(
                db_partner_catalog_part.id, serialized_part_create.part_instance_id
            )
            if not db_serialized_part:
                # Create the serialized part in the metadata database
                db_serialized_part = repos.serialized_part_repository.create_new(
                    partner_catalog_part_id=db_partner_catalog_part.id,
                    part_instance_id=serialized_part_create.part_instance_id,
                    van=serialized_part_create.van,
                )
            
            return SerializedPartRead(
                manufacturerId=serialized_part_create.manufacturer_id,
                manufacturerPartId=serialized_part_create.manufacturer_part_id,
                partInstanceId=serialized_part_create.part_instance_id,
                customerPartId=db_partner_catalog_part.customer_part_id,
                businessPartner=BusinessPartnerRead(
                    name=db_business_partner.name,
                    bpnl=db_business_partner.bpnl
                ),
                van=serialized_part_create.van,
                name=db_catalog_part.name,
                category=db_catalog_part.category,
                bpns=db_catalog_part.bpns,
            )


    def delete_serialized_part(self, partner_catalog_part_id: int, part_instance_id: str) -> bool:
        """
        Delete a serialized part from the system.
        """
        with RepositoryManagerFactory.create() as repos:
            # Find the serialized part by part instance ID
            db_serialized_part = repos.serialized_part_repository.get_by_partner_catalog_part_id_part_instance_id(partner_catalog_part_id, part_instance_id)
            if not db_serialized_part:
                raise NotFoundError(f"Serialized part with partner catalog part ID '{partner_catalog_part_id}' and part instance ID '{part_instance_id}' does not exist.")

            # Delete the serialized part
            repos.serialized_part_repository.delete(db_serialized_part.id)
            repos.serialized_part_repository.commit()

            logger.info(f"Successfully deleted serialized part with partner catalog part ID '{partner_catalog_part_id}' and part instance ID '{part_instance_id}'")
            return True

    def update_serialized_part(self, partner_catalog_part_id: int, part_instance_id: str, serialized_part_update: SerializedPartUpdate) -> SerializedPartRead:
        """
        Update an existing serialized part in the system.
        """
        with RepositoryManagerFactory.create() as repos:
            # Find the serialized part by part instance ID
            db_serialized_part = repos.serialized_part_repository.get_by_partner_catalog_part_id_part_instance_id(partner_catalog_part_id, part_instance_id)
            if not db_serialized_part:
                raise NotFoundError(f"Serialized part with partner catalog part ID '{partner_catalog_part_id}' and part instance ID '{part_instance_id}' does not exist.")

            # Update the serialized part fields directly on the database object
            update_data = serialized_part_update.model_dump(exclude_unset=True, by_alias=False)
            
            # Only update fields that exist on the database model
            for field, value in update_data.items():
                if hasattr(db_serialized_part, field):
                    setattr(db_serialized_part, field, value)
            
            repos.serialized_part_repository.commit()

            # Return the updated serialized part
            return SerializedPartRead(
                manufacturerId=db_serialized_part.partner_catalog_part.catalog_part.legal_entity.bpnl,
                manufacturerPartId=db_serialized_part.partner_catalog_part.catalog_part.manufacturer_part_id,
                partInstanceId=db_serialized_part.part_instance_id,
                customerPartId=db_serialized_part.partner_catalog_part.customer_part_id,
                businessPartner=BusinessPartnerRead(
                    name=db_serialized_part.partner_catalog_part.business_partner.name,
                    bpnl=db_serialized_part.partner_catalog_part.business_partner.bpnl
                ),
                van=db_serialized_part.van,
                name=db_serialized_part.partner_catalog_part.catalog_part.name,
                category=db_serialized_part.partner_catalog_part.catalog_part.category,
                bpns=db_serialized_part.partner_catalog_part.catalog_part.bpns,
            )

    def get_serialized_part_details(self, manufacturer_id: str, manufacturer_part_id: str, part_instance_id: str) -> SerializedPartDetailsReadWithStatus:
        """
        Retrieve a serialized part from the system.
        """
        with RepositoryManagerFactory.create() as repos:
            db_serialized_parts: List[tuple[SerializedPart, int]] = repos.serialized_part_repository.find_with_status(
                manufacturer_id=manufacturer_id,
                manufacturer_part_id=manufacturer_part_id,
                part_instance_id=part_instance_id
            )
            
            if not db_serialized_parts:
                raise NotFoundError(f"Serialized part not found for manufacturer_id: {manufacturer_id}, manufacturer_part_id: {manufacturer_part_id}, part_instance_id: {part_instance_id}")
            
            db_serialized_part, status = db_serialized_parts[0]
            
            return SerializedPartDetailsReadWithStatus(
                manufacturerId=db_serialized_part.partner_catalog_part.catalog_part.legal_entity.bpnl,
                manufacturerPartId=db_serialized_part.partner_catalog_part.catalog_part.manufacturer_part_id,
                name=db_serialized_part.partner_catalog_part.catalog_part.name,
                category=db_serialized_part.partner_catalog_part.catalog_part.category,
                bpns=db_serialized_part.partner_catalog_part.catalog_part.bpns,
                description=db_serialized_part.partner_catalog_part.catalog_part.description,
                materials=db_serialized_part.partner_catalog_part.catalog_part.materials,
                width=db_serialized_part.partner_catalog_part.catalog_part.width,
                height=db_serialized_part.partner_catalog_part.catalog_part.height,
                length=db_serialized_part.partner_catalog_part.catalog_part.length,
                weight=db_serialized_part.partner_catalog_part.catalog_part.weight,
                partInstanceId=db_serialized_part.part_instance_id,
                customerPartId=db_serialized_part.partner_catalog_part.customer_part_id,
                businessPartner=BusinessPartnerRead(
                    name=db_serialized_part.partner_catalog_part.business_partner.name,
                    bpnl=db_serialized_part.partner_catalog_part.business_partner.bpnl
                ),
                van=db_serialized_part.van,
                status=SharingStatus(status)
            )

    def get_serialized_parts(self, query: SerializedPartQuery = SerializedPartQuery()) -> List[SerializedPartReadWithStatus]:
        """
        Retrieves serialized parts from the system according to given parameters.
        """
        with RepositoryManagerFactory.create() as repos:
            db_serialized_parts: List[tuple[SerializedPart, int]] = repos.serialized_part_repository.find_with_status(
                manufacturer_id=query.manufacturer_id,
                manufacturer_part_id=query.manufacturer_part_id,
                part_instance_id=query.part_instance_id,
                business_partner_number=query.business_partner_number,
                customer_part_id=query.customer_part_id,
                van=query.van
            )

            result = []
            for db_serialized_part, status in db_serialized_parts:
                result.append(
                    SerializedPartReadWithStatus(
                        manufacturerId=db_serialized_part.partner_catalog_part.catalog_part.legal_entity.bpnl,
                        manufacturerPartId=db_serialized_part.partner_catalog_part.catalog_part.manufacturer_part_id,
                        name=db_serialized_part.partner_catalog_part.catalog_part.name,
                        category=db_serialized_part.partner_catalog_part.catalog_part.category,
                        bpns=db_serialized_part.partner_catalog_part.catalog_part.bpns,
                        partInstanceId=db_serialized_part.part_instance_id,
                        customerPartId=db_serialized_part.partner_catalog_part.customer_part_id,
                        businessPartner=BusinessPartnerRead(
                            name=db_serialized_part.partner_catalog_part.business_partner.name,
                            bpnl=db_serialized_part.partner_catalog_part.business_partner.bpnl
                        ),
                        van=db_serialized_part.van,
                        status=SharingStatus(status)
                    )
                )
            return result

    def create_jis_part(self, jis_part_create: JISPartCreate) -> JISPartRead:
        """
        Create a new JIS part in the system.
        """
        
        # Logic to create a JIS part
        pass

    def delete_jis_part(self, jis_part: JISPartDelete) -> None:
        """
        Delete a JIS part from the system.
        """
        
        # Logic to delete a JIS part
        pass

    def get_jis_part(self, manufacturer_id: str, manufacturer_part_id: str, jis_number: str) -> JISPartRead:
        """
        Retrieve a JIS part from the system.
        """
        
        # Logic to retrieve a JIS part
        pass

    def get_jis_parts(self, manufacturer_id: str = None, manufacturer_part_id: str = None, jis_number: str = None) -> List[JISPartRead]:
        """
        Retrieves JIS parts from the system according to given parameters.
        """
        
        # Logic to retrieve all JIS parts
        pass

    def create_partner_catalog_part_mapping(self, partner_catalog_part_create: PartnerCatalogPartCreate) -> PartnerCatalogPartRead:
        """
        Create a new partner catalog part in the system.
        """
        with RepositoryManagerFactory.create() as repos:
            # Find the catalog part by its manufacturer ID and part ID
            _, db_catalog_part = self._find_catalog_part(repos, partner_catalog_part_create.manufacturer_id, partner_catalog_part_create.manufacturer_part_id)
            
            # Find the given business partner
            db_business_partner = repos.business_partner_repository.get_by_bpnl(partner_catalog_part_create.business_partner_number)
            if not db_business_partner:
                raise NotFoundError(f"Business partner '{partner_catalog_part_create.business_partner_number}' does not exist. Please create it first.")

            # Check if the partner catalog part already exists
            db_partner_catalog_part = repos.partner_catalog_part_repository.get_by_catalog_part_id_business_partner_id(
                db_catalog_part.id, db_business_partner.id
            )

            if db_partner_catalog_part:
                raise AlreadyExistsError(f"Partner catalog part for catalog part '{partner_catalog_part_create.manufacturer_id}/{partner_catalog_part_create.manufacturer_part_id}' and business partner '{partner_catalog_part_create.business_partner_number}' already exists with customer part ID '{db_partner_catalog_part.customer_part_id}'.")
            
            # Create the partner catalog part in the metadata database
            db_partner_catalog_part = PartnerCatalogPart(
                business_partner_id=db_business_partner.id,
                customer_part_id=partner_catalog_part_create.customer_part_id,
                catalog_part_id=db_catalog_part.id
            )
            repos.partner_catalog_part_repository.create(db_partner_catalog_part)

            return PartnerCatalogPartRead(
                manufacturerId=db_catalog_part.legal_entity.bpnl,
                manufacturerPartId=db_catalog_part.manufacturer_part_id,
                name=db_catalog_part.name,
                category=db_catalog_part.category,
                bpns=db_catalog_part.bpns,
                customerPartId=db_partner_catalog_part.customer_part_id,
                businessPartner=BusinessPartnerRead(
                    name=db_business_partner.name,
                    bpnl=db_business_partner.bpnl
                )
            )

    def delete_partner_catalog_part_mapping(self, partner_catalog_part: PartnerCatalogPartDelete) -> CatalogPartDetailsRead:
        """
        Delete a partner catalog part from the system.
        """
        # Logic to delete a partner catalog part
        pass

    @staticmethod
    def fill_customer_part_ids(
        db_catalog_part: CatalogPart, 
        catalog_part: CatalogPartDetailsRead
    ):
        """
        Helper method to fill the customer part IDs for a catalog part.
        """
        customer_part_ids = {}
        for partner_catalog_part in db_catalog_part.partner_catalog_parts:
            customer_part_ids[partner_catalog_part.customer_part_id] = BusinessPartnerRead(
                name=partner_catalog_part.business_partner.name,
                bpnl=partner_catalog_part.business_partner.bpnl
            )
        catalog_part.customer_part_ids = customer_part_ids

    @staticmethod
    def _find_catalog_part(repos: RepositoryManager, 
        manufacturer_id: str, 
        manufacturer_part_id: str,
        name: Optional[str] = None,
        category: Optional[str] = None,
        bpns: Optional[str] = None,
        auto_generate: bool = False
    ) -> Tuple[LegalEntity, CatalogPart]:
        """
        Helper method to find a catalog part by its manufacturer ID and part ID.
        """
        # Check if the legal entity exists for the given manufacturer ID
        db_legal_entity = repos.legal_entity_repository.get_by_bpnl(manufacturer_id)
        if not db_legal_entity:
            raise NotFoundError(f"Legal Entity with manufacturer BPNL '{manufacturer_id}' does not exist. Please create it first.")

        # Check if the corresponding catalog part already exists
        db_catalog_part = repos.catalog_part_repository.get_by_legal_entity_id_manufacturer_part_id(
            db_legal_entity.id, manufacturer_part_id
        )
        if not db_catalog_part:
            if auto_generate:
                # Create a new catalog part with the given manufacturer ID and part ID
                db_catalog_part = CatalogPart(
                    legal_entity_id=db_legal_entity.id,
                    manufacturer_part_id=manufacturer_part_id,
                    name=name if name else manufacturer_part_id,  # Default name to part ID if not provided
                    category=category,  # Default category can be set later
                    bpns=bpns,  # Default BPNS can be set later
                )
                repos.catalog_part_repository.create(db_catalog_part)
                repos.catalog_part_repository.commit()
            else:
                raise NotFoundError(f"Catalog part {manufacturer_id}/manufacturerPartId not found.")

        return (db_legal_entity, db_catalog_part)<|MERGE_RESOLUTION|>--- conflicted
+++ resolved
@@ -138,9 +138,6 @@
         if total_share > 100:
             raise InvalidError(f"The share of materials ({total_share}%) is invalid. It must be between 0% and 100%.")
 
-<<<<<<< HEAD
-    def delete_catalog_part(self, catlog_part: CatalogPartDelete) -> None:
-=======
     def create_catalog_part_by_ids(self,
         manufacturer_id: str,
         manufacturer_part_id: str,
@@ -175,7 +172,6 @@
 
 
     def delete_catalog_part(self, manufacturer_id: str, manufacturer_part_id: str) -> bool:
->>>>>>> 90219523
         """
         Delete a catalog part from the system.
         """
