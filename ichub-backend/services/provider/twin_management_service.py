--- conflicted
+++ resolved
@@ -24,15 +24,8 @@
 #################################################################################
 
 from typing import Optional, Dict, Any, List
-<<<<<<< HEAD
 from uuid import UUID
-=======
-from uuid import UUID, uuid4
 from datetime import datetime, timezone
-
-from connector import connector_manager
-from dtr import dtr_provider_manager
->>>>>>> dbd4804e
 
 from managers.submodels.submodel_document_generator import SubmodelDocumentGenerator, SEM_ID_PART_TYPE_INFORMATION_V1, SEM_ID_SERIAL_PART_V3
 from managers.metadata_database.manager import RepositoryManagerFactory, RepositoryManager
@@ -52,18 +45,13 @@
     TwinRead,
     TwinAspectCreate,
     TwinAspectRead,
-    TwinAspectRegistration,
+    TwinAspectRegistration as SvcTwinAspectRegistration,
     TwinAspectRegistrationStatus,
     TwinsAspectRegistrationMode,
     TwinDetailsReadBase,
 )
-<<<<<<< HEAD
-from models.metadata_database.provider.models import BusinessPartner, CatalogPart, Twin
+from models.metadata_database.provider.models import BusinessPartner, TwinAspect, TwinAspectRegistration, CatalogPart, Twin, TwinRegistry, ConnectorControlPlane
 from tools.exceptions import InvalidError, NotFoundError, NotAvailableError
-=======
-from models.metadata_database.provider.models import CatalogPart, EnablementServiceStack, Twin, BusinessPartner, TwinAspect, TwinAspectRegistration
-from tools.exceptions import NotFoundError, NotAvailableError
->>>>>>> dbd4804e
 
 from managers.config.log_manager import LoggingManager
 
@@ -535,97 +523,31 @@
                 # Step 3a: Create a new twin aspect entity in the database
                 db_twin_aspect = self._create_twin_aspect_entity_db(twin_aspect_create, repo, db_twin)
 
-<<<<<<< HEAD
             # Step 4: Check if there is already a registration for the given twin registry and create it if not
-            db_twin_aspect_registration = db_twin_aspect.find_registration_by_twin_registry_id(
-                twin_registry_id=db_twin_registry.id
-            )
-            if not db_twin_aspect_registration:
-                db_twin_aspect_registration = repo.twin_aspect_registration_repository.create_new(
-                    twin_aspect_id=db_twin_aspect.id,
-                    twin_registry_id=db_twin_registry.id,
-                    registration_mode=TwinsAspectRegistrationMode.DISPATCHED.value,
-                )
-                repo.commit()
-                repo.refresh(db_twin_aspect_registration)
-                repo.refresh(db_twin_aspect)
-            
-            # Existing registration found: check if the control plane matches
-            else:
-                if db_twin_aspect_registration.connector_control_plane_id != db_connector_control_plane.id:
-                    raise InvalidError("Twin aspect registration already exists with different connector control plane.")
-
-            # Step 5: Handle the submodel service
-            if db_twin_aspect_registration.status < TwinAspectRegistrationStatus.STORED.value:
-                submodel_service_manager = _create_submodel_service_manager(None)
-                
-                # Step 5a: Upload the payload to the submodel service
-                submodel_service_manager.upload_twin_aspect_document(
-                    db_twin_aspect.submodel_id,
-                    db_twin_aspect.semantic_id,
-                    twin_aspect_create.payload
-                )
-
-                # Step 5b: Update the registration status to STORED
-                db_twin_aspect_registration.status = TwinAspectRegistrationStatus.STORED.value
-                repo.commit()
-            
-            # Step 6: Handle the EDC registration
-            connector_manager = SystemManagementService.get_connector_manager(db_connector_control_plane)
-            if db_twin_aspect_registration.status < TwinAspectRegistrationStatus.EDC_REGISTERED.value:
-                
-                # Step 6a: Register the aspect as asset in the EDC (if necessary) only submodel bundle allowed
-                asset_id, usage_policy_id, access_policy_id, contract_id = connector_manager.register_submodel_bundle_circular_offer(
-                    semantic_id=db_twin_aspect.semantic_id
-                )
-
-                # Step 6b: Update the registration status to EDC_REGISTERED
-                db_twin_aspect_registration.status = TwinAspectRegistrationStatus.EDC_REGISTERED.value
-                repo.commit()
-
-            # Step 7: Handle the DTR registration
-            if db_twin_aspect_registration.status < TwinAspectRegistrationStatus.DTR_REGISTERED.value:
-                dtr_manager = SystemManagementService.get_dtr_manager(db_twin_registry)
-                
-                # Step 7a: Register the submodel in the DTR (if necessary)
-                try:
-                    dtr_manager.create_submodel_descriptor(
-                        aas_id=db_twin.aas_id,
-                        submodel_id=db_twin_aspect.submodel_id,
-                        semantic_id=db_twin_aspect.semantic_id,
-                        connector_asset_id=asset_id
-                )
-                except Exception as e:
-                    logger.error(f"Failed to create submodel descriptor: {e}")
-
-                # Step 7b: Update the registration status to DTR_REGISTERED
-                db_twin_aspect_registration.status = TwinAspectRegistrationStatus.DTR_REGISTERED.value
-                repo.commit()
-=======
-            # Step 4: Check if there is already a registration for the given enablement service stack and create it if not
             db_twin_aspect_registration = self._get_or_create_twin_aspect_registration(
-                repo, db_twin_aspect, db_enablement_service_stack
+                repo, db_twin_aspect, db_twin_registry, db_connector_control_plane
             )
 
             # Step 4b: Ensure DTR asset is registered
-            self._ensure_dtr_asset_registration()
+            # TODO: to be removed later as no longer concern if this module
+            SystemManagementService.ensure_dtr_asset_registration()
 
             # Step 5: Handle the submodel service
             self._handle_submodel_service_upload(
-                repo, db_twin_aspect_registration, db_enablement_service_stack, db_twin_aspect, twin_aspect_create
+                repo, db_twin_aspect_registration, db_twin_aspect, db_connector_control_plane, twin_aspect_create
             )
             
             # Step 6: Handle the EDC registration
-            asset_id = self._handle_edc_registration(repo, db_twin_aspect_registration, db_twin_aspect)
+            asset_id = self._handle_edc_registration(repo, db_connector_control_plane, db_twin_aspect_registration, db_twin_aspect)
             
             # Step 7: Handle the DTR registration
             self._handle_dtr_registration(repo, db_twin_aspect_registration, db_twin, db_twin_aspect, asset_id)
 
-            return self._create_twin_aspect_read_response(db_twin_aspect, db_enablement_service_stack, db_twin_aspect_registration)
+            return self._create_twin_aspect_read_response(db_twin_aspect, db_twin_registry, db_connector_control_plane, db_twin_aspect_registration)
         
     def create_or_update_twin_aspect_not_default(self, twin_aspect_create: TwinAspectCreate) -> TwinAspectRead:
         """
-        Create or update a twin aspect for a give twin without using the default enablement service stack.
+        Create or update a twin aspect for a give twin without using the default Twin Registry and Connector Control Plane.
         """
 
         with RepositoryManagerFactory.create() as repo:
@@ -638,16 +560,32 @@
             # Step 2: Get associated manufacturer id
             manufacturer_id = self._get_manufacturer_id_from_twin(db_twin)
 
-            # Step 3: Retrieve the enablement service stack entity from the DB according to the given manufacturer ID
+            # Step 3a: Retrieve the twin registry entity from the DB according to the given name
             # (if not there => raise error)
-            # TODO: later the stack needs to be passed as an argument
-            db_enablement_service_stack = self.get_or_create_enablement_stack(repo=repo, manufacturer_id=manufacturer_id)
-            
-            # Step 3a: Create a new twin aspect entity in the database if a submodel_id is not provided
+            db_twin_registry = repo.twin_registry_repository.get_by_name(
+                twin_aspect_create.twin_registry_name
+            )
+            if not db_twin_registry:
+                raise NotFoundError(f"Twin registry '{twin_aspect_create.twin_registry_name}' not found.")
+
+            # Step 3b: Retrieve the connector control plane entity from the DB according to the given name
+            # (if not there => raise error)
+            db_connector_control_plane = repo.connector_control_plane_repository.get_by_name(
+                twin_aspect_create.connector_control_plane_name,
+                join_legal_entity=True
+            )
+            if not db_connector_control_plane:
+                raise NotFoundError(f"Connector control plane '{twin_aspect_create.connector_control_plane_name}' not found.")
+
+            # Consistency check of the manufacturer id with the connector control plane
+            if manufacturer_id != db_connector_control_plane.legal_entity.bpnl:
+                raise InvalidError(f"Manufacturer ID '{manufacturer_id}' does not match with connector control plane's manufacturer ID '{db_connector_control_plane.manufacturer_id}'.")
+            
+            # Step 4a: Create a new twin aspect entity in the database if a submodel_id is not provided
             if not twin_aspect_create.submodel_id:
                 db_twin_aspect = self._create_twin_aspect_entity_db(twin_aspect_create, repo, db_twin)
 
-            # Step 3b: Retrieve a potentially existing twin aspect entity for the given twin_id, semantic_id and submodel_id. If not found, create it. Otherwise, update it.
+            # Step 4b: Retrieve a potentially existing twin aspect entity for the given twin_id, semantic_id and submodel_id. If not found, create it. Otherwise, update it.
             else:
                 db_twin_aspect = repo.twin_aspect_repository.get_by_twin_id_semantic_id_submodel_id(
                     db_twin.id,
@@ -659,89 +597,63 @@
                 else:
                     # Update existing twin aspect
                     self._handle_submodel_service_update(
-                        repo, db_twin_aspect.registrations[0], db_enablement_service_stack, db_twin_aspect, twin_aspect_create
+                        repo, db_twin_aspect.registrations[0], db_connector_control_plane, db_twin_aspect, twin_aspect_create
                     )
                     repo.commit()
                     repo.refresh(db_twin_aspect)
-                    return self._create_twin_aspect_read_response(db_twin_aspect, db_enablement_service_stack, db_twin_aspect.registrations[0])
-            
->>>>>>> dbd4804e
-
-            # Step 4: Check if there is already a registration for the given enablement service stack and create it if not
+                    return self._create_twin_aspect_read_response(db_twin_aspect, db_twin_registry, db_connector_control_plane, db_twin_aspect.registrations[0])
+            
+
+            # Step 5a: Check if there is already a registration for the given Twin Registry stack and create it if not
             db_twin_aspect_registration = self._get_or_create_twin_aspect_registration(
-                repo, db_twin_aspect, db_enablement_service_stack
-            )
-
-<<<<<<< HEAD
-                registrations={
-                    db_twin_registry.name: TwinAspectRegistration(
-                        twinRegistryName=db_twin_registry.name,
-                        connectorControlPlaneName=db_connector_control_plane.name,
-                        status=TwinAspectRegistrationStatus(db_twin_aspect_registration.status),
-                        mode=TwinsAspectRegistrationMode(db_twin_aspect_registration.registration_mode),
-                        createdDate=db_twin_aspect_registration.created_date,
-                        modifiedDate=db_twin_aspect_registration.modified_date
-                    )
-                }
-=======
-            # Step 4b: Ensure DTR asset is registered
-            self._ensure_dtr_asset_registration()
-
-            # Step 5: Handle the submodel service
+                repo, db_twin_aspect, db_twin_registry, db_connector_control_plane
+            )
+
+            # Step 5b: Ensure DTR asset is registered
+            SystemManagementService.ensure_dtr_asset_registration()
+
+            # Step 6: Handle the submodel service
             self._handle_submodel_service_upload(
-                repo, db_twin_aspect_registration, db_enablement_service_stack, db_twin_aspect, twin_aspect_create
-            )
-            
-            # Step 6: Handle the EDC registration
-            asset_id = self._handle_edc_registration(repo, db_twin_aspect_registration, db_twin_aspect)
-            
-            # Step 7: Handle the DTR registration
+                repo, db_twin_aspect_registration, db_twin_aspect, db_connector_control_plane,twin_aspect_create
+            )
+            
+            # Step 7: Handle the EDC registration
+            asset_id = self._handle_edc_registration(repo, db_connector_control_plane, db_twin_aspect_registration, db_twin_aspect)
+            
+            # Step 8: Handle the DTR registration
             self._handle_dtr_registration(repo, db_twin_aspect_registration, db_twin, db_twin_aspect, asset_id)
 
-            return self._create_twin_aspect_read_response(db_twin_aspect, db_enablement_service_stack, db_twin_aspect_registration)
-
-    def _get_or_create_twin_aspect_registration(self, repo: RepositoryManager, db_twin_aspect: TwinAspect, db_enablement_service_stack: EnablementServiceStack) -> TwinAspectRegistration:
-        """
-        Get or create a twin aspect registration for the given enablement service stack.
-        """
-        db_twin_aspect_registration = db_twin_aspect.find_registration_by_stack_id(
-            db_enablement_service_stack.id
+            return self._create_twin_aspect_read_response(db_twin_aspect, db_twin_registry, db_connector_control_plane, db_twin_aspect_registration)
+
+    def _get_or_create_twin_aspect_registration(self, repo: RepositoryManager, db_twin_aspect: TwinAspect, db_twin_registry: TwinRegistry, db_connector_control_plane: ConnectorControlPlane) -> TwinAspectRegistration:
+        """
+        Get or create a twin aspect registration for the given Twin Registry and Connector Control Plane.
+        """
+        db_twin_aspect_registration = db_twin_aspect.find_registration_by_twin_registry_id(
+            db_twin_registry.id
         )
         if not db_twin_aspect_registration:
             db_twin_aspect_registration = repo.twin_aspect_registration_repository.create_new(
                 twin_aspect_id=db_twin_aspect.id,
-                enablement_service_stack_id=db_enablement_service_stack.id,
+                twin_registry_id=db_twin_registry.id,
+                # TODO: add Control Plane
                 registration_mode=TwinsAspectRegistrationMode.DISPATCHED.value, 
->>>>>>> dbd4804e
             )
             repo.commit()
             repo.refresh(db_twin_aspect_registration)
             repo.refresh(db_twin_aspect)
+        else:
+            # TODO: later make consistency check with assigned Control Plane
+            pass
+
         return db_twin_aspect_registration
 
-    def _ensure_dtr_asset_registration(self) -> None:
-        """
-        Ensure that the Digital Twin Registry asset is registered.
-        """
-        dtr_config = ConfigManager.get_config("provider.digitalTwinRegistry")
-        asset_config = dtr_config.get("asset_config")
-        dtr_asset_id, _, _, _ = connector_manager.provider.register_dtr_offer(
-            base_dtr_url=dtr_config.get("hostname"),
-            uri=dtr_config.get("uri"),
-            api_path=dtr_config.get("apiPath"),
-            dtr_policy_config=dtr_config.get("policy"),
-            dct_type=asset_config.get("dct_type"),
-            existing_asset_id=asset_config.get("existing_asset_id", None)
-        )
-        if not dtr_asset_id:
-            raise NotAvailableError("The Digital Twin Registry was not able to be registered, or was not found in the Connector!")
-
-    def _handle_submodel_service_upload(self, repo: RepositoryManager, db_twin_aspect_registration: TwinAspectRegistration, db_enablement_service_stack: EnablementServiceStack, db_twin_aspect: TwinAspect, twin_aspect_create: TwinAspectCreate) -> None:
+    def _handle_submodel_service_upload(self, repo: RepositoryManager, db_twin_aspect_registration: TwinAspectRegistration, db_twin_aspect: TwinAspect, db_connector_control_plane: ConnectorControlPlane, twin_aspect_create: TwinAspectCreate) -> None:
         """
         Handle the upload of the twin aspect payload to the submodel service.
         """
         if db_twin_aspect_registration.status < TwinAspectRegistrationStatus.STORED.value:
-            submodel_service_manager = _create_submodel_service_manager(db_enablement_service_stack.connection_settings)
+            submodel_service_manager = _create_submodel_service_manager()
             
             # Upload the payload to the submodel service
             submodel_service_manager.upload_twin_aspect_document(
@@ -755,12 +667,12 @@
             repo.commit()
             repo.refresh(db_twin_aspect_registration)
     
-    def _handle_submodel_service_update(self, repo: RepositoryManager, db_twin_aspect_registration: TwinAspectRegistration, db_enablement_service_stack: EnablementServiceStack, db_twin_aspect: TwinAspect, twin_aspect_create: TwinAspectCreate) -> None:
+    def _handle_submodel_service_update(self, repo: RepositoryManager, db_twin_aspect_registration: TwinAspectRegistration, db_twin_aspect: TwinAspect, db_connector_control_plane: ConnectorControlPlane, twin_aspect_create: TwinAspectCreate) -> None:
         """
         Handle the update of the twin aspect payload to the submodel service.
         """
         if db_twin_aspect_registration.status == TwinAspectRegistrationStatus.STORED.value:
-            submodel_service_manager = _create_submodel_service_manager(db_enablement_service_stack.connection_settings)
+            submodel_service_manager = _create_submodel_service_manager()
             
             # Update the payload to the submodel service
             submodel_service_manager.upload_twin_aspect_document(
@@ -774,11 +686,13 @@
         else:
             raise NotAvailableError("Twin aspect document cannot be updated before it is stored in the submodel service.")
 
-    def _handle_edc_registration(self, repo: RepositoryManager, db_twin_aspect_registration: TwinAspectRegistration, db_twin_aspect: TwinAspect) -> str:
+    def _handle_edc_registration(self, repo: RepositoryManager, db_connector_control_plane: ConnectorControlPlane, db_twin_aspect_registration: TwinAspectRegistration, db_twin_aspect: TwinAspect) -> str:
         """
         Handle the EDC registration for the twin aspect and return the asset ID.
         """
-        asset_id, usage_policy_id, access_policy_id, contract_id = connector_manager.provider.register_submodel_bundle_circular_offer(
+        connector_manager_provider = SystemManagementService.get_connector_manager(db_connector_control_plane)
+
+        asset_id, usage_policy_id, access_policy_id, contract_id = connector_manager_provider.register_submodel_bundle_circular_offer(
             semantic_id=db_twin_aspect.semantic_id
         )
         
@@ -794,6 +708,8 @@
         """
         Handle the DTR registration for the twin aspect.
         """
+        dtr_provider_manager = SystemManagementService.get_dtr_manager(db_twin_aspect_registration.twin_registry)
+
         if db_twin_aspect_registration.status < TwinAspectRegistrationStatus.DTR_REGISTERED.value:               
             # Register the submodel in the DTR (if necessary)
             try:
@@ -810,22 +726,23 @@
                 logger.error(f"Failed to create submodel descriptor: {e}")
                 raise e  # Re-raise the exception to prevent twin creation from completing
 
-    def _create_twin_aspect_read_response(self, db_twin_aspect: TwinAspect, db_enablement_service_stack: EnablementServiceStack, db_twin_aspect_registration: TwinAspectRegistration) -> TwinAspectRead:
+    def _create_twin_aspect_read_response(self, db_twin_aspect: TwinAspect, db_twin_registry: TwinRegistry, db_connector_control_plane: ConnectorControlPlane, db_twin_aspect_registration: TwinAspectRegistration) -> TwinAspectRead:
         """
         Create and return the TwinAspectRead response object.
         """
-        registration_data = {
-            "enablementServiceStackName": db_enablement_service_stack.name,
-            "status": TwinAspectRegistrationStatus(db_twin_aspect_registration.status),
-            "mode": TwinsAspectRegistrationMode(db_twin_aspect_registration.registration_mode),
-            "createdDate": db_twin_aspect_registration.created_date,
-            "modifiedDate": db_twin_aspect_registration.modified_date
-        }
+        registration_data = SvcTwinAspectRegistration(
+            twinRegistryName=db_twin_registry.name,
+            connectorControlPlaneName=db_connector_control_plane.name,
+            status=TwinAspectRegistrationStatus(db_twin_aspect_registration.status),
+            mode=TwinsAspectRegistrationMode(db_twin_aspect_registration.registration_mode),
+            createdDate=db_twin_aspect_registration.created_date,
+            modifiedDate=db_twin_aspect_registration.modified_date
+        )
         
         return TwinAspectRead(
             semanticId=db_twin_aspect.semantic_id,
             submodelId=db_twin_aspect.submodel_id,
-            registrations={db_enablement_service_stack.name: registration_data}
+            registrations={db_twin_registry.name: registration_data}
         )
 
     def _create_twin_aspect_entity_db(self, twin_aspect_create: TwinAspectCreate, repo: RepositoryManager, db_twin: Twin) -> TwinAspect:
@@ -951,24 +868,6 @@
 
     @staticmethod
     def _fill_aspects(db_twin: Twin, twin_result: TwinDetailsReadBase):
-<<<<<<< HEAD
-        twin_result.aspects = {
-                db_twin_aspect.semantic_id: TwinAspectRead(
-                    semanticId=db_twin_aspect.semantic_id,
-                    submodelId=db_twin_aspect.submodel_id,
-                    registrations={
-                        db_twin_aspect_registration.twin_registry.name: TwinAspectRegistration(
-                            twinRegistryName=db_twin_aspect_registration.twin_registry.name,
-                            connectorControlPlaneName=db_twin_aspect_registration.connector_control_plane.name,
-                            status=TwinAspectRegistrationStatus(db_twin_aspect_registration.status),
-                            mode=TwinsAspectRegistrationMode(db_twin_aspect_registration.registration_mode),
-                            createdDate=db_twin_aspect_registration.created_date,
-                            modifiedDate=db_twin_aspect_registration.modified_date
-                        ) for db_twin_aspect_registration in db_twin_aspect.twin_aspect_registrations
-                    } 
-                ) for db_twin_aspect in db_twin.twin_aspects
-            }
-=======
         # Create TwinAspectRead objects for all aspects
         all_aspects = []
         aspects_by_semantic_id = {}
@@ -977,14 +876,15 @@
             # Build registrations dictionary separately
             registrations = {}
             for db_twin_aspect_registration in db_twin_aspect.twin_aspect_registrations:
-                registration_data = {
-                    "enablementServiceStackName": db_twin_aspect_registration.enablement_service_stack.name,
-                    "status": TwinAspectRegistrationStatus(db_twin_aspect_registration.status),
-                    "mode": TwinsAspectRegistrationMode(db_twin_aspect_registration.registration_mode),
-                    "createdDate": db_twin_aspect_registration.created_date,
-                    "modifiedDate": db_twin_aspect_registration.modified_date
-                }
-                registrations[db_twin_aspect_registration.enablement_service_stack.name] = registration_data
+                registration_data = SvcTwinAspectRegistration(
+                    twinRegistryName=db_twin_aspect_registration.twin_registry.name,
+                    connectorControlPlaneName=db_twin_aspect_registration.connector_control_plane.name,
+                    status=TwinAspectRegistrationStatus(db_twin_aspect_registration.status),
+                    mode=TwinsAspectRegistrationMode(db_twin_aspect_registration.registration_mode),
+                    createdDate=db_twin_aspect_registration.created_date,
+                    modifiedDate=db_twin_aspect_registration.modified_date
+                )
+                registrations[db_twin_aspect_registration.twin_registry.name] = registration_data
             
             aspect_read = TwinAspectRead(
                 semanticId=db_twin_aspect.semantic_id,
@@ -1002,7 +902,6 @@
         # Set both fields
         twin_result.all_aspects = all_aspects
         twin_result.aspects = aspects_by_semantic_id
->>>>>>> dbd4804e
 
     @staticmethod
     def _get_manufacturer_id_from_twin(db_twin: Twin) -> str:
@@ -1048,7 +947,7 @@
             return False
 
 
-def _create_submodel_service_manager(connection_settings: Optional[Dict[str, Any]]) -> SubmodelServiceManager:
+def _create_submodel_service_manager(connection_settings: Optional[Dict[str, Any]] = None) -> SubmodelServiceManager:
     """
     Create a new instance of the SubmodelServiceManager class.
     """
