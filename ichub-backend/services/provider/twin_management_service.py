#################################################################################
# Eclipse Tractus-X - Industry Core Hub Backend
#
# Copyright (c) 2025 LKS Next
# Copyright (c) 2025 DRÄXLMAIER Group
# (represented by Lisa Dräxlmaier GmbH)
# Copyright (c) 2025 Contributors to the Eclipse Foundation
#
# See the NOTICE file(s) distributed with this work for additional
# information regarding copyright ownership.
#
# This program and the accompanying materials are made available under the
# terms of the Apache License, Version 2.0 which is available at
# https://www.apache.org/licenses/LICENSE-2.0.
#
# Unless required by applicable law or agreed to in writing, software
# distributed under the License is distributed on an "AS IS" BASIS
# WITHOUT WARRANTIES OR CONDITIONS OF ANY KIND,
# either express or implied. See the
# License for the specific language govern in permissions and limitations
# under the License.
#
# SPDX-License-Identifier: Apache-2.0
#################################################################################

from typing import Optional, Dict, Any, List
from uuid import UUID, uuid4

from connector import connector_manager
from dtr import dtr_provider_manager

from managers.submodels.submodel_document_generator import SubmodelDocumentGenerator, SEM_ID_PART_TYPE_INFORMATION_V1, SEM_ID_SERIAL_PART_V3
from managers.config.config_manager import ConfigManager
from managers.metadata_database.manager import RepositoryManagerFactory, RepositoryManager
from managers.enablement_services.submodel_service_manager import SubmodelServiceManager
from models.services.provider.part_management import SerializedPartQuery
from models.services.provider.partner_management import BusinessPartnerRead, DataExchangeAgreementRead
from models.services.provider.twin_management import (
    CatalogPartTwinRead,
    CatalogPartTwinCreate,
    CatalogPartTwinShareCreate,
    CatalogPartTwinDetailsRead,
    SerializedPartTwinCreate,
    SerializedPartTwinRead,
    SerializedPartTwinShareCreate,
    SerializedPartTwinDetailsRead,
    TwinRead,
    TwinAspectCreate,
    TwinAspectRead,
    TwinAspectRegistration,
    TwinAspectRegistrationStatus,
    TwinsAspectRegistrationMode,
    TwinDetailsReadBase,
)
from models.metadata_database.provider.models import CatalogPart, EnablementServiceStack, Twin, BusinessPartner
from tools.exceptions import NotFoundError, NotAvailableError

from managers.config.log_manager import LoggingManager

from .part_management_service import (
    PartManagementService,
    ICHUB_BPNS,
    ICHUB_CATEGORY,
)

logger = LoggingManager.get_logger(__name__)

CATALOG_DIGITAL_TWIN_TYPE = "PartType"
INSTANCE_DIGITAL_TWIN_TYPE = "PartInstance"

class TwinManagementService:
    """
    Service class for managing twin-related operations (CRUD and Twin sharing).
    """
    
    def __init__(self):
        self.submodel_document_generator = SubmodelDocumentGenerator()

    @staticmethod
    def _none_if_empty(value: Optional[str]) -> Optional[str]:
        """Return None if the given string is None, empty, or whitespace-only; otherwise the trimmed string."""
        if value is None:
            return None
        trimmed = str(value).strip()
        return trimmed if trimmed else None

    def get_or_create_enablement_stack(self, repo: RepositoryManager, manufacturer_id: str) -> EnablementServiceStack:
        """
        Retrieve or create an EnablementServiceStack for the given manufacturer ID.
        """
        
        db_enablement_service_stacks = repo.enablement_service_stack_repository.find_by_legal_entity_bpnl(legal_entity_bpnl=manufacturer_id)
        if not db_enablement_service_stacks:
            db_legal_entity = repo.legal_entity_repository.get_by_bpnl(bpnl=manufacturer_id)
            db_enablement_service_stack = repo.enablement_service_stack_repository.create(
                EnablementServiceStack(name=str(uuid4()), legal_entity_id=db_legal_entity.id))
            repo.commit()
            repo.refresh(db_enablement_service_stack)
        else:
            db_enablement_service_stack = db_enablement_service_stacks[0]
        return db_enablement_service_stack
    
    def create_catalog_part_twin(self, create_input: CatalogPartTwinCreate, auto_create_part_type_information: bool = False) -> TwinRead:
        with RepositoryManagerFactory.create() as repo:
            # Step 1: Retrieve the catalog part entity according to the catalog part data (manufacturer_id, manufacturer_part_id)
            db_catalog_parts = repo.catalog_part_repository.find_by_manufacturer_id_manufacturer_part_id(
                create_input.manufacturer_id,
                create_input.manufacturer_part_id,
                join_partner_catalog_parts=True
            )
            if not db_catalog_parts:
                raise NotFoundError("Catalog part not found.")
            else:
                db_catalog_part, _ = db_catalog_parts[0]

            # Step 2: Retrieve the enablement service stack entity from the DB according to the given name
            # (if not there => raise error)
            db_enablement_service_stack = self.get_or_create_enablement_stack(repo=repo, manufacturer_id=create_input.manufacturer_id)

            # Step 3a: Load existing twin metadata from the DB (if there)
            if db_catalog_part.twin_id:
                db_twin = repo.twin_repository.find_by_id(db_catalog_part.twin_id)
                if not db_twin:
                    raise NotFoundError("Twin not found.")
            # Step 3b: If no twin was there, create it now in the DB (generating on demand a new global_id and dtr_aas_id)
            else:
                db_twin = repo.twin_repository.create_new(
                    global_id=create_input.global_id,
                    dtr_aas_id=create_input.dtr_aas_id)
                repo.commit()
                repo.refresh(db_twin)

                db_catalog_part.twin_id = db_twin.id
                repo.commit()

            # Step 4: Try to find the twin registration for the twin id and enablement service stack id
            # (if not there => create it now, setting the dtr_registered flag to False)
            db_twin_registration = repo.twin_registration_repository.get_by_twin_id_enablement_service_stack_id(
                db_twin.id,
                db_enablement_service_stack.id
            )
            if not db_twin_registration:
                db_twin_registration = repo.twin_registration_repository.create_new(
                    twin_id=db_twin.id,
                    enablement_service_stack_id=db_enablement_service_stack.id
                )
                repo.commit()
                repo.refresh(db_twin_registration)

            # Step 6: Check the dtr_registered flag on the twin registration entity
            # (if True => we can skip the operation from here on => nothing to do)
            # (if False => we need to register the twin in the DTR using the industry core SDK, then
            #  update the twin registration entity with the dtr_registered flag to True)
            
            customer_part_ids = {partner_catalog_part.customer_part_id: partner_catalog_part.business_partner.bpnl 
                                    for partner_catalog_part in db_catalog_part.partner_catalog_parts}

            _id_short = None
            if(create_input.id_short):
                _id_short = create_input.id_short
            elif db_catalog_part.name:
                _id_short = db_catalog_part.name

            # Normalize empty category to None for asset_type
            asset_type_value = None
            if db_catalog_part and getattr(db_catalog_part, 'category', None):
                _cat = str(db_catalog_part.category).strip()
                if _cat:
                    asset_type_value = _cat

            dtr_provider_manager.create_or_update_shell_descriptor(
                global_id=db_twin.global_id,
                aas_id=db_twin.aas_id,
                asset_kind="Type",
                display_name=db_catalog_part.name,
                description=db_catalog_part.description,
                id_short=_id_short,
                manufacturer_id=create_input.manufacturer_id,
                manufacturer_part_id=create_input.manufacturer_part_id,
                customer_part_ids=customer_part_ids,
<<<<<<< HEAD
                part_category=db_catalog_part.extra_metadata.get(ICHUB_CATEGORY) if db_catalog_part.extra_metadata else None,
=======
                asset_type=asset_type_value,
>>>>>>> 0bed3704
                digital_twin_type=CATALOG_DIGITAL_TWIN_TYPE
            )

            db_twin_registration.dtr_registered = True
            repo.commit()
            
            ## Create part type information submodel when registering, if configured
            # TODO: This makes our API unclean - aspect creation should not be part of twin creation - should be moved to the frontend in future
            if auto_create_part_type_information:
                part_type_info_doc = self.submodel_document_generator.generate_part_type_information_v1(
                    global_id=db_twin.global_id,
                    manufacturer_part_id=create_input.manufacturer_part_id,
                    name=db_catalog_part.name,
                    bpns=db_catalog_part.extra_metadata.get(ICHUB_BPNS) if db_catalog_part.extra_metadata else None
                )

                self.create_twin_aspect(
                    TwinAspectCreate(
                        globalId= db_twin.global_id,
                        semanticId= SEM_ID_PART_TYPE_INFORMATION_V1,
                        payload= part_type_info_doc
                    )                    
                )
            
            return TwinRead(
                globalId=db_twin.global_id,
                dtrAasId=db_twin.aas_id,
                createdDate=db_twin.created_date,
                modifiedDate=db_twin.modified_date
            )

    def get_catalog_part_twins(self,
        manufacturer_id: Optional[str] = None,
        manufacturer_part_id: Optional[str] = None,
        include_data_exchange_agreements: bool = False) -> List[CatalogPartTwinRead]:
        
        with RepositoryManagerFactory.create() as repo:
            db_twins = repo.twin_repository.find_catalog_part_twins(
                manufacturer_id=manufacturer_id,
                manufacturer_part_id=manufacturer_part_id,
                include_data_exchange_agreements=include_data_exchange_agreements
            )
            
            result = []
            for db_twin in db_twins:
                db_catalog_part = db_twin.catalog_part
                twin_result = CatalogPartTwinRead(
                    globalId=db_twin.global_id,
                    dtrAasId=db_twin.aas_id,
                    createdDate=db_twin.created_date,
                    modifiedDate=db_twin.modified_date,
                    manufacturerId=db_catalog_part.legal_entity.bpnl,
                    manufacturerPartId=db_catalog_part.manufacturer_part_id,
                    name=db_catalog_part.name,
<<<<<<< HEAD
=======
                    category=TwinManagementService._none_if_empty(db_catalog_part.category),
                    bpns=db_catalog_part.bpns,
>>>>>>> 0bed3704
                    customerPartIds={partner_catalog_part.customer_part_id: BusinessPartnerRead(
                        name=partner_catalog_part.business_partner.name,
                        bpnl=partner_catalog_part.business_partner.bpnl
                    ) for partner_catalog_part in db_catalog_part.partner_catalog_parts}
                )

                # TODO: Deprecated fields - remove later
                PartManagementService.fill_deprected_metadata_fields_base(
                    db_catalog_part.extra_metadata,
                    twin_result
                )

                if include_data_exchange_agreements:
                    self._fill_shares(db_twin, twin_result)

                result.append(twin_result)
            
            return result

    def create_catalog_part_twin_share(self, catalog_part_share_input: CatalogPartTwinShareCreate) -> bool:
        
        with RepositoryManagerFactory.create() as repo:
            # Step 1: Retrieve the catalog part entity according to the catalog part data (manufacturer_id, manufacturer_part_id)
            db_catalog_parts = repo.catalog_part_repository.find_by_manufacturer_id_manufacturer_part_id(
                catalog_part_share_input.manufacturer_id,
                catalog_part_share_input.manufacturer_part_id,
                join_partner_catalog_parts=True
            )
            if not db_catalog_parts:
                raise NotFoundError("Catalog part not found.")
            db_catalog_part, _ = db_catalog_parts[0]

            # Step 2: Retrieve the business partner entity according to the business_partner_name
            # (if not there => raise error)
            db_business_partner = repo.business_partner_repository.get_by_bpnl(catalog_part_share_input.business_partner_number)
            if not db_business_partner:
                raise NotFoundError(f"Business partner with number '{catalog_part_share_input.business_partner_number}' not found.")

            # Step 3a: Consistency check if there is a twin associated with the catalog part
            if not db_catalog_part.twin_id:
                raise NotFoundError("Catalog part has not yet a twin associated.")
            # Step 3b: Consistency check if there exists a partner catalog part entity for the given catalog part and business partner
            if not db_catalog_part.find_partner_catalog_part_by_bpnl(catalog_part_share_input.business_partner_number):
                raise NotFoundError(f"Not customer part ID existing for given business partner '{catalog_part_share_input.business_partner_number}'.")

            # Step 4: Retrieve the twin entity for the catalog part entity
            db_twin = repo.twin_repository.find_by_id(db_catalog_part.twin_id)
            if not db_twin:
                raise NotFoundError("Twin not found.")

            # Step 5: Create a twin exchange entity for the twin and business partner
            return self._create_twin_exchange(
                repo=repo,
                db_twin=db_twin,
                db_business_partner=db_business_partner
            )

    def create_serialized_part_twin(self, create_input: SerializedPartTwinCreate, auto_create_serial_part_aspect: bool = False, enablement_service_stack_name: str = 'EDC/DTR Default') -> TwinRead:
        with RepositoryManagerFactory.create() as repo:
            # Step 1: Retrieve the catalog part entity according to the catalog part data (manufacturer_id, manufacturer_part_id)
            db_serialized_parts = repo.serialized_part_repository.find(
                manufacturer_id=create_input.manufacturer_id,
                manufacturer_part_id=create_input.manufacturer_part_id,
                part_instance_id=create_input.part_instance_id,
            )
            if not db_serialized_parts:
                raise NotFoundError("Serialized Part not found.")
            else:
                db_serialized_part = db_serialized_parts[0]

            if not db_serialized_part.partner_catalog_part:
                raise NotAvailableError("Serialized Part is not linked to a Catalog Part of a Business Partner.")
            
            # Step 2: Retrieve the enablement service stack entity from the DB according to the given manufacturer ID
            # This will create one if it doesn't exist
            db_enablement_service_stack = self.get_or_create_enablement_stack(repo=repo, manufacturer_id=create_input.manufacturer_id)
            
            # Step 3a: Load existing twin metadata from the DB (if there)
            if db_serialized_part.twin_id:
                db_twin = repo.twin_repository.find_by_id(db_serialized_part.twin_id)
                if not db_twin:
                    raise NotFoundError("Twin not found.")
            # Step 3b: If no twin was there, create it now in the DB (generating on demand a new global_id and dtr_aas_id)
            else:
                db_twin = repo.twin_repository.create_new(
                    global_id=create_input.global_id,
                    dtr_aas_id=create_input.dtr_aas_id)
                repo.commit()
                repo.refresh(db_twin)

                db_serialized_part.twin_id = db_twin.id
                repo.commit()

            # Step 4: Try to find the twin registration for the twin id and enablement service stack id
            # (if not there => create it now, setting the dtr_registered flag to False)
            db_twin_registration = repo.twin_registration_repository.get_by_twin_id_enablement_service_stack_id(
                db_twin.id,
                db_enablement_service_stack.id
            )
            if not db_twin_registration:
                db_twin_registration = repo.twin_registration_repository.create_new(
                    twin_id=db_twin.id,
                    enablement_service_stack_id=db_enablement_service_stack.id
                )
                repo.commit()

            # Step 6: Check the dtr_registered flag on the twin registration entity
            # (if True => we can skip the operation from here on => nothing to do)
            # (if False => we need to register the twin in the DTR using the industry core SDK, then
            #  update the twin registration entity with the dtr_registered flag to True)
            
            db_catalog_part = None
            if db_serialized_part.partner_catalog_part.catalog_part:
                db_catalog_part:CatalogPart = db_serialized_part.partner_catalog_part.catalog_part
                
            customer_part_ids = {db_serialized_part.partner_catalog_part.customer_part_id: db_serialized_part.partner_catalog_part.business_partner.bpnl}
                                    
            # Normalize empty category to None for asset_type
            asset_type_value = None
            if db_catalog_part and getattr(db_catalog_part, 'category', None):
                _cat = str(db_catalog_part.category).strip()
                if _cat:
                    asset_type_value = _cat

            dtr_provider_manager.create_or_update_shell_descriptor(
                global_id=db_twin.global_id,
                aas_id=db_twin.aas_id,
                asset_kind="Instance",
                display_name=db_catalog_part.name if db_catalog_part else None,
                description=db_catalog_part.description if db_catalog_part else None,
                id_short=db_catalog_part.name if db_catalog_part else None,
                manufacturer_id=create_input.manufacturer_id,
                manufacturer_part_id=create_input.manufacturer_part_id,
                customer_part_ids=customer_part_ids,
                asset_type=asset_type_value,
                digital_twin_type=INSTANCE_DIGITAL_TWIN_TYPE,
                van=db_serialized_part.van,
                part_instance_id=create_input.part_instance_id
            )

            db_twin_registration.dtr_registered = True
            repo.commit()

            ## Create serial part submodel when registering, if configured
            # TODO: This makes our API unclean - aspect creation should not be part of twin creation - should be moved to the frontend in future
            if auto_create_serial_part_aspect:
                serial_part_doc = self.submodel_document_generator.generate_serial_part_v3(
                    global_id=db_twin.global_id,
                    manufacturer_id=create_input.manufacturer_id,
                    manufacturer_part_id=create_input.manufacturer_part_id,
                    customer_part_id=db_serialized_part.partner_catalog_part.customer_part_id,
                    name=db_serialized_part.partner_catalog_part.catalog_part.name,
                    part_instance_id=create_input.part_instance_id,
                    van=db_serialized_part.van,
                    bpns=db_serialized_part.partner_catalog_part.catalog_part.bpns
                )

                self.create_twin_aspect(
                    TwinAspectCreate(
                        globalId=db_twin.global_id,
                        semanticId=SEM_ID_SERIAL_PART_V3,
                        payload=serial_part_doc
                    )
                )

            return TwinRead(
                globalId=db_twin.global_id,
                dtrAasId=db_twin.aas_id,
                createdDate=db_twin.created_date,
                modifiedDate=db_twin.modified_date
            )

    def get_serialized_part_twins(self,
        serialized_part_query: SerializedPartQuery = SerializedPartQuery(),
        global_id: Optional[UUID] = None,
        include_data_exchange_agreements: bool = False) -> List[SerializedPartTwinRead]:
        
        with RepositoryManagerFactory.create() as repo:
            db_twins = repo.twin_repository.find_serialized_part_twins(
                manufacturer_id=serialized_part_query.manufacturer_id,
                manufacturer_part_id=serialized_part_query.manufacturer_part_id,
                part_instance_id=serialized_part_query.part_instance_id,
                van=serialized_part_query.van,
                customer_part_id=serialized_part_query.customer_part_id,
                business_partner_number=serialized_part_query.business_partner_number,
                global_id=global_id,
                include_data_exchange_agreements=include_data_exchange_agreements
            )
            
            result = []
            for db_twin in db_twins:
                twin_result = TwinManagementService._build_serialized_part_twin(db_twin)
                if include_data_exchange_agreements:
                    self._fill_shares(db_twin, twin_result)
                result.append(twin_result)
            
            return result

    def get_serialized_part_twin_details(self, global_id: UUID) -> Optional[SerializedPartTwinDetailsRead]:
        with RepositoryManagerFactory.create() as repo:
            db_twins = repo.twin_repository.find_serialized_part_twins(
                global_id=global_id,
                include_data_exchange_agreements=True,
                include_aspects=True,
                include_registrations=True,
                include_all_partner_catalog_parts=True
            )
            if not db_twins:
                return None
            
            db_twin = db_twins[0]
            
            twin_result: SerializedPartTwinDetailsRead = TwinManagementService._build_serialized_part_twin(db_twin, details=True) # type: ignore

            PartManagementService.fill_customer_part_ids(db_twin.serialized_part.partner_catalog_part.catalog_part, twin_result)
            self._fill_shares(db_twin, twin_result)
            self._fill_registrations(db_twin, twin_result)
            self._fill_aspects(db_twin, twin_result)

            return twin_result
    
    def create_serialized_part_twin_share(self, serialized_part_share_input: SerializedPartTwinShareCreate) -> bool:
        
        with RepositoryManagerFactory.create() as repo:
            # Step 1: Retrieve the serialized part entity according to the serialized part data (manufacturer_id, manufacturer_part_id, part_instance_id)
            db_serialized_parts = repo.serialized_part_repository.find(
                manufacturer_id=serialized_part_share_input.manufacturer_id,
                manufacturer_part_id=serialized_part_share_input.manufacturer_part_id,
                part_instance_id=serialized_part_share_input.part_instance_id,
            )
            if not db_serialized_parts:
                raise NotFoundError("Serialized part not found.")
            else:
                db_serialized_part = db_serialized_parts[0]

            # Step 2: Retrieve the business partner entity from the part
            db_business_partner = db_serialized_part.partner_catalog_part.business_partner

            # Step 3a: Consistency check if there is a twin associated with the catalog part
            if not db_serialized_part.twin_id:
                raise NotFoundError("Serialized part has not yet a twin associated.")

            # Step 4: Retrieve the twin entity for the catalog part entity
            db_twin = repo.twin_repository.find_by_id(db_serialized_part.twin_id)
            if not db_twin:
                raise NotFoundError("Twin not found.")

            # Step 5: Create a twin exchange entity for the twin and business partner
            return self._create_twin_exchange(
                repo=repo,
                db_twin=db_twin,
                db_business_partner=db_business_partner
            )

    def create_twin_aspect(self, twin_aspect_create: TwinAspectCreate) -> TwinAspectRead:
        """
        Create a new twin aspect for a give twin.
        """

        with RepositoryManagerFactory.create() as repo:
            
            # Step 1: Retrieve the twin entity according to the global_id
            db_twin = repo.twin_repository.find_by_global_id(twin_aspect_create.global_id)
            if not db_twin:
                raise NotFoundError(f"Twin for global ID '{twin_aspect_create.global_id}' not found.")

            # Step 2: Get associated manufacturer id
            manufacturer_id = self._get_manufacturer_id_from_twin(db_twin)

            # Step 3: Retrieve the enablement service stack entity from the DB according to the given manufacturer ID
            # (if not there => raise error)
            # TODO: later the stack needs to be passed as an argument
            db_enablement_service_stack = self.get_or_create_enablement_stack(repo=repo, manufacturer_id=manufacturer_id)
            
            # Step 3: Retrieve a potentially existing twin aspect entity for the given twin_id and semantic_id
            db_twin_aspect = repo.twin_aspect_repository.get_by_twin_id_semantic_id(
                db_twin.id,
                twin_aspect_create.semantic_id,
                include_registrations=True
            )
            if not db_twin_aspect:
                # Step 3a: Create a new twin aspect entity in the database
                db_twin_aspect = repo.twin_aspect_repository.create_new(
                    twin_id=db_twin.id,
                    semantic_id=twin_aspect_create.semantic_id,
                    submodel_id=twin_aspect_create.submodel_id
                )
                repo.commit()
                repo.refresh(db_twin_aspect)

            # Step 4: Check if there is already a registration for the given enablement service stack and create it if not
            db_twin_aspect_registration = db_twin_aspect.find_registration_by_stack_id(
                db_enablement_service_stack.id
            )
            if not db_twin_aspect_registration:
                db_twin_aspect_registration = repo.twin_aspect_registration_repository.create_new(
                    twin_aspect_id=db_twin_aspect.id,
                    enablement_service_stack_id=db_enablement_service_stack.id,
                    registration_mode=TwinsAspectRegistrationMode.DISPATCHED.value, 
                )
                repo.commit()
                repo.refresh(db_twin_aspect_registration)
                repo.refresh(db_twin_aspect)

            ## Step 4b: Check if there is created a asset for the digital twin registry.
            
            dtr_config = ConfigManager.get_config("provider.digitalTwinRegistry")
            asset_config = dtr_config.get("asset_config")
            dtr_asset_id, _, _, _ = connector_manager.provider.register_dtr_offer(
                base_dtr_url=dtr_config.get("hostname"),
                uri=dtr_config.get("uri"),
                api_path=dtr_config.get("apiPath"),
                dtr_policy_config=dtr_config.get("policy"),
                dct_type=asset_config.get("dct_type"),
                existing_asset_id=asset_config.get("existing_asset_id", None)
            )
            if(not dtr_asset_id):
                raise NotAvailableError("The Digital Twin Registry was not able to be registered, or was not found in the Connector!")

            # Step 5: Handle the submodel service
            if db_twin_aspect_registration.status < TwinAspectRegistrationStatus.STORED.value:
                submodel_service_manager = _create_submodel_service_manager(db_enablement_service_stack.connection_settings)
                
                # Step 5a: Upload the payload to the submodel service
                submodel_service_manager.upload_twin_aspect_document(
                    db_twin_aspect.submodel_id,
                    db_twin_aspect.semantic_id,
                    twin_aspect_create.payload
                )

                # Step 5b: Update the registration status to STORED
                db_twin_aspect_registration.status = TwinAspectRegistrationStatus.STORED.value
                repo.commit()
            
            asset_id, usage_policy_id, access_policy_id, contract_id = connector_manager.provider.register_submodel_bundle_circular_offer(
                semantic_id=db_twin_aspect.semantic_id
            )
            # Step 6: Handle the EDC registration
            if asset_id and db_twin_aspect_registration.status < TwinAspectRegistrationStatus.EDC_REGISTERED.value:

                # Step 6b: Update the registration status to EDC_REGISTERED
                db_twin_aspect_registration.status = TwinAspectRegistrationStatus.EDC_REGISTERED.value
                repo.commit()
            
            # Step 7: Handle the DTR registration
            if db_twin_aspect_registration.status < TwinAspectRegistrationStatus.DTR_REGISTERED.value:               

                # Step 7a: Register the submodel in the DTR (if necessary)
                try:
                    dtr_provider_manager.create_submodel_descriptor(
                        aas_id=db_twin.aas_id,
                        submodel_id=db_twin_aspect.submodel_id,
                        semantic_id=db_twin_aspect.semantic_id,
                        connector_asset_id=asset_id
                    )
                    # Step 7b: Update the registration status to DTR_REGISTERED only on success
                    db_twin_aspect_registration.status = TwinAspectRegistrationStatus.DTR_REGISTERED.value
                    repo.commit()
                except Exception as e:
                    logger.error(f"Failed to create submodel descriptor: {e}")
                    raise e  # Re-raise the exception to prevent twin creation from completing

            return TwinAspectRead(
                semanticId=db_twin_aspect.semantic_id,
                submodelId=db_twin_aspect.submodel_id,

                registrations={
                    db_enablement_service_stack.name: TwinAspectRegistration(
                        enablementServiceStackName=db_enablement_service_stack.name,
                        status=TwinAspectRegistrationStatus(db_twin_aspect_registration.status),
                        mode=TwinsAspectRegistrationMode(db_twin_aspect_registration.registration_mode),
                        createdDate=db_twin_aspect_registration.created_date,
                        modifiedDate=db_twin_aspect_registration.modified_date
                    )
                }
            )
            
    def get_catalog_part_twin_details_id(self, global_id:UUID) -> Optional[CatalogPartTwinDetailsRead]:
        with RepositoryManagerFactory.create() as repo:
            db_twins = repo.twin_repository.find_catalog_part_twins(
                global_id=global_id,
                include_data_exchange_agreements=True,
                include_aspects=True,
                include_registrations=True
            )
            if not db_twins:
                return None
            
            db_twin = db_twins[0]
            return TwinManagementService._build_catalog_part_twin_details(db_twin=db_twin)
    
    def get_catalog_part_twin_details(self, manufacturer_id:str, manufacturer_part_id:str) -> Optional[CatalogPartTwinDetailsRead]:
        with RepositoryManagerFactory.create() as repo:
            db_twins = repo.twin_repository.find_catalog_part_twins(
                manufacturer_id=manufacturer_id,
                manufacturer_part_id=manufacturer_part_id,
                include_data_exchange_agreements=True,
                include_aspects=True,
                include_registrations=True
            )
            if not db_twins:
                return None
            
            db_twin = db_twins[0]
            return TwinManagementService._build_catalog_part_twin_details(db_twin=db_twin)

    @staticmethod
    def _build_catalog_part_twin_details(db_twin: Twin) -> Optional[CatalogPartTwinDetailsRead]:
            
            db_catalog_part = db_twin.catalog_part
            twin_result = CatalogPartTwinDetailsRead(
                globalId=db_twin.global_id,
                dtrAasId=db_twin.aas_id,
                createdDate=db_twin.created_date,
                modifiedDate=db_twin.modified_date,
                manufacturerId=db_catalog_part.legal_entity.bpnl,
                manufacturerPartId=db_catalog_part.manufacturer_part_id,
                name=db_catalog_part.name,
<<<<<<< HEAD
=======
                category=TwinManagementService._none_if_empty(db_catalog_part.category),
                bpns=db_catalog_part.bpns,
>>>>>>> 0bed3704
                additionalContext=db_twin.additional_context,
                customerPartIds={partner_catalog_part.customer_part_id: BusinessPartnerRead(
                    name=partner_catalog_part.business_partner.name,
                    bpnl=partner_catalog_part.business_partner.bpnl
                ) for partner_catalog_part in db_catalog_part.partner_catalog_parts}
            )

            # TODO: Deprecated fields - remove later
            PartManagementService.fill_customer_part_ids(db_catalog_part.extra_metadata, twin_result)

            TwinManagementService._fill_shares(db_twin, twin_result)
            TwinManagementService._fill_registrations(db_twin, twin_result)
            TwinManagementService._fill_aspects(db_twin, twin_result)

            return twin_result

    @staticmethod
    def _build_serialized_part_twin(db_twin: Twin, details: bool = False) -> SerializedPartTwinRead | SerializedPartTwinDetailsRead:
        db_serialized_part = db_twin.serialized_part
        base_kwargs = {
            "globalId": db_twin.global_id,
            "dtrAasId": db_twin.aas_id,
            "createdDate": db_twin.created_date,
            "modifiedDate": db_twin.modified_date,
            "manufacturerId": db_serialized_part.partner_catalog_part.catalog_part.legal_entity.bpnl,
            "manufacturerPartId": db_serialized_part.partner_catalog_part.catalog_part.manufacturer_part_id,
            "name": db_serialized_part.partner_catalog_part.catalog_part.name,
            "category": TwinManagementService._none_if_empty(db_serialized_part.partner_catalog_part.catalog_part.category),
            "bpns": db_serialized_part.partner_catalog_part.catalog_part.bpns,
            "customerPartId": db_serialized_part.partner_catalog_part.customer_part_id,
            "businessPartner": BusinessPartnerRead(
            name=db_serialized_part.partner_catalog_part.business_partner.name,
            bpnl=db_serialized_part.partner_catalog_part.business_partner.bpnl
            ),
            "partInstanceId": db_serialized_part.part_instance_id,
            "van": db_serialized_part.van,
        }
        if details:
            details_kwargs = {
                "description": db_serialized_part.partner_catalog_part.catalog_part.description,
                "materials": db_serialized_part.partner_catalog_part.catalog_part.materials,
                "width": db_serialized_part.partner_catalog_part.catalog_part.width,
                "height": db_serialized_part.partner_catalog_part.catalog_part.height,
                "length": db_serialized_part.partner_catalog_part.catalog_part.length,
                "weight": db_serialized_part.partner_catalog_part.catalog_part.weight,
                "additionalContext": db_twin.additional_context,
            }
            base_kwargs.update(details_kwargs)
            return SerializedPartTwinDetailsRead(**base_kwargs)
        else:
            return SerializedPartTwinRead(**base_kwargs)

    @staticmethod
    def _fill_shares(db_twin: Twin, twin_result: TwinRead):
        twin_result.shares = [
            DataExchangeAgreementRead(
                name=db_twin_exchange.data_exchange_agreement.name,
                businessPartner=BusinessPartnerRead(
                    name=db_twin_exchange.data_exchange_agreement.business_partner.name,
                    bpnl=db_twin_exchange.data_exchange_agreement.business_partner.bpnl
                )
            ) for db_twin_exchange in db_twin.twin_exchanges
        ]

    @staticmethod   
    def _fill_registrations(db_twin: Twin, twin_result: TwinDetailsReadBase):
        twin_result.registrations = {
                db_twin_registration.enablement_service_stack.name: db_twin_registration.dtr_registered
                    for db_twin_registration in db_twin.twin_registrations
            }

    @staticmethod
    def _fill_aspects(db_twin: Twin, twin_result: TwinDetailsReadBase):
        twin_result.aspects = {
                db_twin_aspect.semantic_id: TwinAspectRead(
                    semanticId=db_twin_aspect.semantic_id,
                    submodelId=db_twin_aspect.submodel_id,
                    registrations={
                        db_twin_aspect_registration.enablement_service_stack.name: TwinAspectRegistration(
                            enablementServiceStackName=db_twin_aspect_registration.enablement_service_stack.name,
                            status=TwinAspectRegistrationStatus(db_twin_aspect_registration.status),
                            mode=TwinsAspectRegistrationMode(db_twin_aspect_registration.registration_mode),
                            createdDate=db_twin_aspect_registration.created_date,
                            modifiedDate=db_twin_aspect_registration.modified_date
                        ) for db_twin_aspect_registration in db_twin_aspect.twin_aspect_registrations
                    } 
                ) for db_twin_aspect in db_twin.twin_aspects
            }

    @staticmethod
    def _get_manufacturer_id_from_twin(db_twin: Twin) -> str:
        """
        Helper method to retrieve the manufacturer ID from a Twin object.
        """
        if db_twin.catalog_part:
            return db_twin.catalog_part.legal_entity.bpnl
        elif db_twin.serialized_part:
            return db_twin.serialized_part.partner_catalog_part.catalog_part.legal_entity.bpnl
        else:
            raise NotFoundError("Twin does not have a catalog part or serialized part associated.")

    @staticmethod
    def _create_twin_exchange(
        repo: RepositoryManager,
        db_twin: Twin,
        db_business_partner: BusinessPartner
    ) -> bool:
            # Step 1: Retrieve the first data exchange agreement entity for the business partner
            # (this will will later be replaced with an explicit mechanism choose a specific data exchange agreement)
            db_data_exchange_agreements = repo.data_exchange_agreement_repository.get_by_business_partner_id(
                db_business_partner.id
            )
            if not db_data_exchange_agreements:
                raise NotFoundError(f"No data exchange agreement found for business partner '{db_business_partner.bpnl}'.")
            db_data_exchange_agreement = db_data_exchange_agreements[0] # Get the first one for now
            
            # Step 2: Check if there is already a twin exchange entity for the twin and data exchange agreement and create it if not
            db_twin_exchange = repo.twin_exchange_repository.get_by_twin_id_data_exchange_agreement_id(
                db_twin.id,
                db_data_exchange_agreement.id
            )
            if not db_twin_exchange:
                db_twin_exchange = repo.twin_exchange_repository.create_new(
                    twin_id=db_twin.id,
                    data_exchange_agreement_id=db_data_exchange_agreement.id
                )
                repo.commit()
                return True
            else:
                return False


def _create_submodel_service_manager(connection_settings: Optional[Dict[str, Any]]) -> SubmodelServiceManager:
    """
    Create a new instance of the SubmodelServiceManager class.
    """
    # TODO: later we can configure the manager via the connection settings from the DB here
    return SubmodelServiceManager()<|MERGE_RESOLUTION|>--- conflicted
+++ resolved
@@ -33,7 +33,11 @@
 from managers.config.config_manager import ConfigManager
 from managers.metadata_database.manager import RepositoryManagerFactory, RepositoryManager
 from managers.enablement_services.submodel_service_manager import SubmodelServiceManager
-from models.services.provider.part_management import SerializedPartQuery
+from models.services.provider.part_management import (
+    CatalogPartRead,
+    CatalogPartDetailsRead,
+    SerializedPartQuery
+)
 from models.services.provider.partner_management import BusinessPartnerRead, DataExchangeAgreementRead
 from models.services.provider.twin_management import (
     CatalogPartTwinRead,
@@ -61,6 +65,7 @@
     PartManagementService,
     ICHUB_BPNS,
     ICHUB_CATEGORY,
+    ICHUB_DESCRIPTION
 )
 
 logger = LoggingManager.get_logger(__name__)
@@ -75,14 +80,6 @@
     
     def __init__(self):
         self.submodel_document_generator = SubmodelDocumentGenerator()
-
-    @staticmethod
-    def _none_if_empty(value: Optional[str]) -> Optional[str]:
-        """Return None if the given string is None, empty, or whitespace-only; otherwise the trimmed string."""
-        if value is None:
-            return None
-        trimmed = str(value).strip()
-        return trimmed if trimmed else None
 
     def get_or_create_enablement_stack(self, repo: RepositoryManager, manufacturer_id: str) -> EnablementServiceStack:
         """
@@ -163,8 +160,8 @@
 
             # Normalize empty category to None for asset_type
             asset_type_value = None
-            if db_catalog_part and getattr(db_catalog_part, 'category', None):
-                _cat = str(db_catalog_part.category).strip()
+            if db_catalog_part and db_catalog_part.get_metadata(ICHUB_CATEGORY):
+                _cat = str(db_catalog_part.get_metadata(ICHUB_CATEGORY)).strip()
                 if _cat:
                     asset_type_value = _cat
 
@@ -173,16 +170,12 @@
                 aas_id=db_twin.aas_id,
                 asset_kind="Type",
                 display_name=db_catalog_part.name,
-                description=db_catalog_part.description,
+                description=db_catalog_part.get_metadata(ICHUB_DESCRIPTION),
                 id_short=_id_short,
                 manufacturer_id=create_input.manufacturer_id,
                 manufacturer_part_id=create_input.manufacturer_part_id,
                 customer_part_ids=customer_part_ids,
-<<<<<<< HEAD
-                part_category=db_catalog_part.extra_metadata.get(ICHUB_CATEGORY) if db_catalog_part.extra_metadata else None,
-=======
                 asset_type=asset_type_value,
->>>>>>> 0bed3704
                 digital_twin_type=CATALOG_DIGITAL_TWIN_TYPE
             )
 
@@ -196,7 +189,7 @@
                     global_id=db_twin.global_id,
                     manufacturer_part_id=create_input.manufacturer_part_id,
                     name=db_catalog_part.name,
-                    bpns=db_catalog_part.extra_metadata.get(ICHUB_BPNS) if db_catalog_part.extra_metadata else None
+                    bpns=db_catalog_part.get_metadata(ICHUB_BPNS)
                 )
 
                 self.create_twin_aspect(
@@ -237,11 +230,6 @@
                     manufacturerId=db_catalog_part.legal_entity.bpnl,
                     manufacturerPartId=db_catalog_part.manufacturer_part_id,
                     name=db_catalog_part.name,
-<<<<<<< HEAD
-=======
-                    category=TwinManagementService._none_if_empty(db_catalog_part.category),
-                    bpns=db_catalog_part.bpns,
->>>>>>> 0bed3704
                     customerPartIds={partner_catalog_part.customer_part_id: BusinessPartnerRead(
                         name=partner_catalog_part.business_partner.name,
                         bpnl=partner_catalog_part.business_partner.bpnl
@@ -361,8 +349,8 @@
                                     
             # Normalize empty category to None for asset_type
             asset_type_value = None
-            if db_catalog_part and getattr(db_catalog_part, 'category', None):
-                _cat = str(db_catalog_part.category).strip()
+            if db_catalog_part and db_catalog_part.get_metadata(ICHUB_CATEGORY):
+                _cat = str(db_catalog_part.get_metadata(ICHUB_CATEGORY)).strip()
                 if _cat:
                     asset_type_value = _cat
 
@@ -371,7 +359,7 @@
                 aas_id=db_twin.aas_id,
                 asset_kind="Instance",
                 display_name=db_catalog_part.name if db_catalog_part else None,
-                description=db_catalog_part.description if db_catalog_part else None,
+                description=db_catalog_part.get_metadata(ICHUB_DESCRIPTION) if db_catalog_part else None,
                 id_short=db_catalog_part.name if db_catalog_part else None,
                 manufacturer_id=create_input.manufacturer_id,
                 manufacturer_part_id=create_input.manufacturer_part_id,
@@ -396,7 +384,7 @@
                     name=db_serialized_part.partner_catalog_part.catalog_part.name,
                     part_instance_id=create_input.part_instance_id,
                     van=db_serialized_part.van,
-                    bpns=db_serialized_part.partner_catalog_part.catalog_part.bpns
+                    bpns=db_serialized_part.partner_catalog_part.catalog_part.get_metadata(ICHUB_BPNS)
                 )
 
                 self.create_twin_aspect(
@@ -660,62 +648,59 @@
                 manufacturerId=db_catalog_part.legal_entity.bpnl,
                 manufacturerPartId=db_catalog_part.manufacturer_part_id,
                 name=db_catalog_part.name,
-<<<<<<< HEAD
-=======
-                category=TwinManagementService._none_if_empty(db_catalog_part.category),
-                bpns=db_catalog_part.bpns,
->>>>>>> 0bed3704
-                additionalContext=db_twin.additional_context,
-                customerPartIds={partner_catalog_part.customer_part_id: BusinessPartnerRead(
-                    name=partner_catalog_part.business_partner.name,
-                    bpnl=partner_catalog_part.business_partner.bpnl
-                ) for partner_catalog_part in db_catalog_part.partner_catalog_parts}
-            )
-
-            # TODO: Deprecated fields - remove later
-            PartManagementService.fill_customer_part_ids(db_catalog_part.extra_metadata, twin_result)
+                additionalContext=db_twin.additional_context
+            )
+
+            PartManagementService.fill_customer_part_ids(db_catalog_part, twin_result)
 
             TwinManagementService._fill_shares(db_twin, twin_result)
             TwinManagementService._fill_registrations(db_twin, twin_result)
             TwinManagementService._fill_aspects(db_twin, twin_result)
 
+            # TODO: Deprecated fields - remove later
+            PartManagementService.fill_deprected_metadata_fields_base(db_catalog_part.extra_metadata, twin_result)
+
             return twin_result
 
     @staticmethod
     def _build_serialized_part_twin(db_twin: Twin, details: bool = False) -> SerializedPartTwinRead | SerializedPartTwinDetailsRead:
         db_serialized_part = db_twin.serialized_part
+        db_partner_catalog_part = db_serialized_part.partner_catalog_part
+        db_catalog_part = db_partner_catalog_part.catalog_part
         base_kwargs = {
             "globalId": db_twin.global_id,
             "dtrAasId": db_twin.aas_id,
             "createdDate": db_twin.created_date,
             "modifiedDate": db_twin.modified_date,
-            "manufacturerId": db_serialized_part.partner_catalog_part.catalog_part.legal_entity.bpnl,
-            "manufacturerPartId": db_serialized_part.partner_catalog_part.catalog_part.manufacturer_part_id,
-            "name": db_serialized_part.partner_catalog_part.catalog_part.name,
-            "category": TwinManagementService._none_if_empty(db_serialized_part.partner_catalog_part.catalog_part.category),
-            "bpns": db_serialized_part.partner_catalog_part.catalog_part.bpns,
-            "customerPartId": db_serialized_part.partner_catalog_part.customer_part_id,
+            "manufacturerId": db_catalog_part.legal_entity.bpnl,
+            "manufacturerPartId": db_catalog_part.manufacturer_part_id,
+            "name": db_catalog_part.name,
+            "customerPartId": db_partner_catalog_part.customer_part_id,
             "businessPartner": BusinessPartnerRead(
-            name=db_serialized_part.partner_catalog_part.business_partner.name,
-            bpnl=db_serialized_part.partner_catalog_part.business_partner.bpnl
+            name=db_partner_catalog_part.business_partner.name,
+            bpnl=db_partner_catalog_part.business_partner.bpnl
             ),
             "partInstanceId": db_serialized_part.part_instance_id,
             "van": db_serialized_part.van,
+            "extra_metadata": db_catalog_part.extra_metadata
         }
         if details:
-            details_kwargs = {
-                "description": db_serialized_part.partner_catalog_part.catalog_part.description,
-                "materials": db_serialized_part.partner_catalog_part.catalog_part.materials,
-                "width": db_serialized_part.partner_catalog_part.catalog_part.width,
-                "height": db_serialized_part.partner_catalog_part.catalog_part.height,
-                "length": db_serialized_part.partner_catalog_part.catalog_part.length,
-                "weight": db_serialized_part.partner_catalog_part.catalog_part.weight,
+            base_kwargs.update({
                 "additionalContext": db_twin.additional_context,
-            }
-            base_kwargs.update(details_kwargs)
-            return SerializedPartTwinDetailsRead(**base_kwargs)
+            })
+            result = SerializedPartTwinDetailsRead(**base_kwargs)
+
+            # TODO: Deprecated fields - remove later
+            PartManagementService.fill_deprected_metadata_fields_details(db_catalog_part.extra_metadata, result)
+
+            return result
         else:
-            return SerializedPartTwinRead(**base_kwargs)
+            result = SerializedPartTwinRead(**base_kwargs)
+
+            # TODO: Deprecated fields - remove later
+            PartManagementService.fill_deprected_metadata_fields_base(db_catalog_part.extra_metadata, result)
+
+            return result
 
     @staticmethod
     def _fill_shares(db_twin: Twin, twin_result: TwinRead):
