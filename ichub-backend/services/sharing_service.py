--- conflicted
+++ resolved
@@ -65,10 +65,6 @@
             db_twin = self._create_and_get_twin(repo, catalog_part_to_share)
             # Step 7: Ensure a twin exchange exists between the twin and the data exchange agreement
             self._ensure_twin_exchange(repo, db_twin, db_data_exchange_agreement)
-<<<<<<< HEAD
-            # Step 8: Create the part twin aspect with part type information
-            self._create_part_twin_aspect(db_twin, db_catalog_part, db_enablement_service_stack, catalog_part_to_share)
-=======
             # Step 8: Create the part twin aspect with part type information (if already not created)
             self.twin_management_service.create_twin_aspect_and_submodel(
                 global_id=db_twin.global_id,
@@ -77,7 +73,6 @@
                 bpns=db_catalog_part.bpns,
                 manufacturer_id=catalog_part_to_share.manufacturer_id
             )
->>>>>>> bda4ba9d
             # Step 9: Return the shared part information
             return SharedPartBase(
                 businessPartnerNumber=catalog_part_to_share.business_partner_number,
@@ -205,34 +200,4 @@
                 twin_id=db_twin.id,
                 data_exchange_agreement_id=db_data_exchange_agreement.id
             )
-<<<<<<< HEAD
-            repo.commit()
-
-    def _create_part_twin_aspect(self,
-        db_twin: Twin,
-        db_catalog_part: CatalogPart,
-        db_enablement_service_stack: EnablementServiceStack,
-        catalog_part_to_share: ShareCatalogPart) -> TwinAspectRead:
-        """
-        Create a twin aspect representing the part type information for the catalog part twin.
-        """
-        payload = self.submodel_document_generator.generate_part_type_information_v1(
-            global_id=db_twin.global_id,
-            manufacturer_part_id=catalog_part_to_share.manufacturer_part_id,
-            name=db_catalog_part.name,
-            bpns=db_catalog_part.bpns
-        )
-
-        # TODO: in the future we need to add the name (or id) of the enablement service stack instead of the manufacturer id
-        # (reason: there could be more than one enablement service stack for a manufacturer id - e.g. for supporting different
-        #  Tractus-X versions in parallel)
-        return self.twin_management_service.create_twin_aspect(
-            twin_aspect_create=TwinAspectCreate(
-                globalId=db_twin.global_id,
-                semanticId=SEM_ID_PART_TYPE_INFORMATION_V1,
-                payload=payload),
-            manufacturer_id=catalog_part_to_share.manufacturer_id
-        )
-=======
-            repo.commit()
->>>>>>> bda4ba9d
+            repo.commit()