--- conflicted
+++ resolved
@@ -20,9 +20,6 @@
 # SPDX-License-Identifier: Apache-2.0
 #################################################################################
 
-<<<<<<< HEAD
-from typing import Dict, Optional
-=======
 from tractusx_sdk.industry.services import AasService
 from tractusx_sdk.industry.models.aas.v3 import (
     Endpoint,
@@ -38,8 +35,7 @@
     ProtocolInformation,
     ProtocolInformationSecurityAttributes,
 )
-from typing import Dict
->>>>>>> e35baef0
+from typing import Dict, Optional
 from uuid import UUID
 from urllib import parse
 
@@ -161,7 +157,11 @@
             specificAssetIds=specific_asset_ids,
         )  # type: ignore
 
-<<<<<<< HEAD
+        res = self.aas_service.create_asset_administration_shell_descriptor(shell)
+        if isinstance(res, Result):
+            raise Exception("Error creating shell descriptor", res.to_json_string())
+        return res
+
     def create_shell_descriptor_serialized_part(self,
         aas_id: UUID,
         global_id: UUID,
@@ -185,13 +185,6 @@
               f"business_partner_number={business_partner_number}")
         print()
 
-    def create_submodel_descriptor(self, aas_id: UUID, submodel_id: UUID, semantic_id: str):
-=======
-        res = self.aas_service.create_asset_administration_shell_descriptor(shell)
-        if isinstance(res, Result):
-            raise Exception("Error creating shell descriptor", res.to_json_string())
-        return res
-
     def create_submodel_descriptor(
         self,
         global_id: UUID,
@@ -200,7 +193,6 @@
         semantic_id: str,
         edc_asset_id: str,
     ) -> SubModelDescriptor:
->>>>>>> e35baef0
         """
         Creates a submodel descriptor in the DTR.
         """
