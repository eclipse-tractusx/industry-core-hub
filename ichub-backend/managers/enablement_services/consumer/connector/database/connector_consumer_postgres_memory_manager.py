--- conflicted
+++ resolved
@@ -23,12 +23,8 @@
 
 import threading
 import hashlib
-<<<<<<< HEAD
+import copy
 from typing import List, Dict
-=======
-import copy
-from typing import List, Dict, Optional
->>>>>>> 41acc9ef
 import json
 from datetime import datetime
 from sqlmodel import select, delete, Session, SQLModel
