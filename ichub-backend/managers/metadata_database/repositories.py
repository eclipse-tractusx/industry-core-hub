--- conflicted
+++ resolved
@@ -384,8 +384,7 @@
             Twin.global_id == global_id)
         return self._session.scalars(stmt).first()
     
-<<<<<<< HEAD
-    def find_by_dtr_aas_id(self,
+    def find_by_aas_id(self,
         dtr_aas_id: UUID,
         include_data_exchange_agreements: bool = False,
         include_aspects: bool = False,
@@ -398,14 +397,7 @@
 
 
         return self._session.scalars(stmt).first()
-
-=======
-    def find_by_aas_id(self, aas_id: UUID) -> Optional[Twin]:
-        stmt = select(Twin).where(
-            Twin.aas_id == aas_id)
-        return self._session.scalars(stmt).first()
-    
->>>>>>> 53ff5c47
+    
     def find_catalog_part_twins(self,
             manufacturer_id: Optional[str] = None,
             manufacturer_part_id: Optional[str] = None,
