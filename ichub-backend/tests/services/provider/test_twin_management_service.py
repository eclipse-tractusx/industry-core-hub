###############################################################
# Eclipse Tractus-X - Industry Core Hub Backend
#
# Copyright (c) 2025 LKS NEXT
# Copyright (c) 2025 Contributors to the Eclipse Foundation
#
# See the NOTICE file(s) distributed with this work for additional
# information regarding copyright ownership.
#
# This program and the accompanying materials are made available under the
# terms of the Apache License, Version 2.0 which is available at
# https://www.apache.org/licenses/LICENSE-2.0.
#
# Unless required by applicable law or agreed to in writing, software
# distributed under the License is distributed on an "AS IS" BASIS, WITHOUT
# WARRANTIES OR CONDITIONS OF ANY KIND, either express or implied. See the
# License for the specific language governing permissions and limitations
# under the License.
#
# SPDX-License-Identifier: Apache-2.0
###############################################################

import pytest
from unittest.mock import Mock, patch, MagicMock
from uuid import UUID, uuid4
from datetime import datetime
import sys

# Mock problematic imports
mock_modules = [
    'tractusx_sdk',
    'tractusx_sdk.dataspace',
    'tractusx_sdk.dataspace.managers',
    'tractusx_sdk.dataspace.managers.connection',
    'tractusx_sdk.dataspace.services',
    'tractusx_sdk.dataspace.services.discovery',
    'tractusx_sdk.dataspace.services.connector',
    'tractusx_sdk.dataspace.services.connector.base_edc_service',
    'tractusx_sdk.dataspace.core',
    'tractusx_sdk.dataspace.core.dsc_manager',
    'tractusx_sdk.dataspace.core.exception',
    'tractusx_sdk.dataspace.core.exception.connector_error',
    'tractusx_sdk.dataspace.tools',
    'tractusx_sdk.dataspace.tools.op',
    'managers.enablement_services.submodel_service_manager',
    'managers.enablement_services.dtr_manager',
    'managers.enablement_services.connector_manager',
    'managers.enablement_services',
    'managers.enablement_services.provider',
    'managers.enablement_services.consumer',
    'managers.submodels.submodel_document_generator',
    'managers.config.config_manager',
    'managers.config.log_manager',
    'managers.metadata_database.manager',
    'tools.exceptions',
    'database',
    'connector',
]

for module in mock_modules:
    sys.modules[module] = MagicMock()

from services.provider.twin_management_service import TwinManagementService
from models.services.provider.twin_management import (
    CatalogPartTwinCreate,
    CatalogPartTwinRead,
    CatalogPartTwinShareCreate,
    SerializedPartTwinCreate,
    SerializedPartTwinRead,
    SerializedPartTwinShareCreate,
    TwinRead,
    TwinAspectCreate,
    TwinAspectRead,
    TwinAspectRegistrationStatus,
    TwinsAspectRegistrationMode,
)
from models.services.provider.part_management import SerializedPartQuery
from models.services.provider.partner_management import BusinessPartnerRead

# Mock the exceptions as real exception classes
class NotFoundError(Exception):
    pass

class NotAvailableError(Exception):
    pass


class TestTwinManagementService:
    """Test cases for TwinManagementService."""

    def setup_method(self):
        """Setup method called before each test."""
        self.service = TwinManagementService()

    @pytest.fixture
    def sample_global_id(self):
        """Sample global ID for testing."""
        return UUID("123e4567-e89b-12d3-a456-426614174000")

    @pytest.fixture
    def sample_aas_id(self):
        """Sample AAS ID for testing."""
        return "urn:uuid:987fcdeb-51a2-43d8-9765-123456789abc"

    @pytest.fixture
    def sample_manufacturer_id(self):
        """Sample manufacturer ID for testing."""
        return "BPNL123456789012"

    @pytest.fixture
    def sample_manufacturer_part_id(self):
        """Sample manufacturer part ID for testing."""
        return "PART001"

    @pytest.fixture
    def sample_part_instance_id(self):
        """Sample part instance ID for testing."""
        return "INSTANCE001"

    @pytest.fixture
    def sample_business_partner_number(self):
        """Sample business partner number for testing."""
        return "BPNL987654321098"

    @pytest.fixture
    def sample_semantic_id(self):
        """Sample semantic ID for testing."""
        return "urn:bamm:io.catenax.part_type_information:1.0.0#PartTypeInformation"

    @pytest.fixture
    def sample_submodel_id(self):
        """Sample submodel ID for testing."""
        return "urn:uuid:12345678-1234-1234-1234-123456789012"

    @pytest.fixture
    def sample_payload(self):
        """Sample payload for testing."""
        return {
            "partTypeInformation": {
                "classification": "product",
                "manufacturerPartId": "PART001",
                "nameAtManufacturer": "Test Part"
            }
        }

    @pytest.fixture
    def mock_repo_manager(self):
        """Mock repository manager."""
        return Mock()

    @pytest.fixture
    def mock_twin(self):
        """Mock twin entity."""
        twin = Mock()
        twin.id = 1
        twin.global_id = UUID("123e4567-e89b-12d3-a456-426614174000")
        twin.aas_id = "urn:uuid:987fcdeb-51a2-43d8-9765-123456789abc"
        twin.created_date = datetime.now()
        twin.modified_date = datetime.now()
        twin.additional_context = {}
        twin.twin_exchanges = []
        twin.twin_registrations = []
        twin.twin_aspects = []
        return twin

    @pytest.fixture
    def mock_catalog_part(self):
        """Mock catalog part entity."""
        catalog_part = Mock()
        catalog_part.twin_id = None
        catalog_part.manufacturer_part_id = "PART001"
        catalog_part.name = "Test Part"
        catalog_part.category = "product"
        catalog_part.bpns = "BPNS123456789012"
        catalog_part.description = "Test description"
        catalog_part.materials = "Steel"
        catalog_part.width = 10.0
        catalog_part.height = 20.0
        catalog_part.length = 30.0
        catalog_part.weight = 1.5
        catalog_part.partner_catalog_parts = []
        catalog_part.legal_entity = Mock()
        catalog_part.legal_entity.bpnl = "BPNL123456789012"
        catalog_part.legal_entity.id = 1
        return catalog_part

    @pytest.fixture
    def mock_enablement_service_stack(self):
        """Mock enablement service stack entity."""
        stack = Mock()
        stack.id = 1
        stack.name = "EDC/DTR Default"
        stack.connection_settings = {}
        stack.legal_entity = Mock()
        stack.legal_entity.bpnl = "BPNL123456789012"
        return stack

    def test_service_initialization(self):
        """Test that the service initializes correctly."""
        service = TwinManagementService()
        assert service.submodel_document_generator is not None

    @patch('services.provider.twin_management_service.RepositoryManagerFactory.create')
<<<<<<< HEAD
    @patch('services.provider.twin_management_service._create_dtr_manager')
    def test_create_catalog_part_twin_success(self, mock_dtr_manager, mock_repo_factory, 
=======
    def test_get_or_create_enablement_stack_existing(self, mock_repo_factory, mock_enablement_service_stack):
        """Test retrieving existing enablement service stack."""
        # Arrange
        mock_repo = Mock()
        mock_repo_factory.return_value.__enter__.return_value = mock_repo
        mock_repo.enablement_service_stack_repository.find_by_legal_entity_bpnl.return_value = [mock_enablement_service_stack]

        # Act
        result = self.service.get_or_create_enablement_stack(mock_repo, "BPNL123456789012")

        # Assert
        assert result == mock_enablement_service_stack
        mock_repo.enablement_service_stack_repository.find_by_legal_entity_bpnl.assert_called_once_with(legal_entity_bpnl="BPNL123456789012")

    @patch('services.provider.twin_management_service.RepositoryManagerFactory.create')
    def test_get_or_create_enablement_stack_new(self, mock_repo_factory, mock_enablement_service_stack):
        """Test creating new enablement service stack."""
        # Arrange
        mock_repo = Mock()
        mock_repo_factory.return_value.__enter__.return_value = mock_repo
        mock_repo.enablement_service_stack_repository.find_by_legal_entity_bpnl.return_value = []
        mock_repo.legal_entity_repository.get_by_bpnl.return_value = Mock(id=1)
        mock_repo.enablement_service_stack_repository.create.return_value = mock_enablement_service_stack

        # Act
        result = self.service.get_or_create_enablement_stack(mock_repo, "BPNL123456789012")

        # Assert
        assert result == mock_enablement_service_stack
        mock_repo.enablement_service_stack_repository.create.assert_called_once()
        mock_repo.commit.assert_called()
        mock_repo.refresh.assert_called_once()

    @patch('services.provider.twin_management_service.RepositoryManagerFactory.create')
    @patch('services.provider.twin_management_service.dtr_provider_manager')
    def test_create_catalog_part_twin_success(self, mock_dtr_provider, mock_repo_factory, 
>>>>>>> dbd4804e
                                            mock_catalog_part, mock_twin, mock_enablement_service_stack,
                                            sample_global_id, sample_aas_id, sample_manufacturer_id, 
                                            sample_manufacturer_part_id):
        """Test successful catalog part twin creation."""
        # Arrange
        create_input = CatalogPartTwinCreate(
            manufacturerId=sample_manufacturer_id,
            manufacturerPartId=sample_manufacturer_part_id,
            globalId=sample_global_id,
            dtrAasId=sample_aas_id
        )

        mock_repo = Mock()
        mock_repo_factory.return_value.__enter__.return_value = mock_repo
        mock_repo.catalog_part_repository.find_by_manufacturer_id_manufacturer_part_id.return_value = [(mock_catalog_part, None)]
        mock_repo.twin_repository.create_new.return_value = mock_twin
        mock_repo.twin_registration_repository.get_by_twin_id_enablement_service_stack_id.return_value = None
        mock_repo.twin_registration_repository.create_new.return_value = Mock(dtr_registered=False)

        # Act
        with patch.object(self.service, 'get_or_create_enablement_stack', return_value=mock_enablement_service_stack):
            result = self.service.create_catalog_part_twin(create_input)

            # Assert
            assert isinstance(result, TwinRead)
            assert result.global_id == sample_global_id
            mock_repo.catalog_part_repository.find_by_manufacturer_id_manufacturer_part_id.assert_called_once()
            mock_dtr_provider.create_or_update_shell_descriptor.assert_called_once()

    @patch('services.provider.twin_management_service.RepositoryManagerFactory.create')
    def test_create_catalog_part_twin_not_found(self, mock_repo_factory, sample_manufacturer_id, sample_manufacturer_part_id):
        """Test catalog part twin creation when catalog part not found."""
        # Arrange
        create_input = CatalogPartTwinCreate(
            manufacturerId=sample_manufacturer_id,
            manufacturerPartId=sample_manufacturer_part_id
        )

        mock_repo = Mock()
        mock_repo_factory.return_value.__enter__.return_value = mock_repo
        mock_repo.catalog_part_repository.find_by_manufacturer_id_manufacturer_part_id.return_value = []

        # Act & Assert
        with pytest.raises(Exception):  # Changed from NotFoundError since it's mocked
            self.service.create_catalog_part_twin(create_input)

    @patch('services.provider.twin_management_service.RepositoryManagerFactory.create')
    def test_get_catalog_part_twins_success(self, mock_repo_factory, mock_twin, mock_catalog_part):
        """Test successful retrieval of catalog part twins."""
        # Arrange
        mock_twin.catalog_part = mock_catalog_part
        mock_repo = Mock()
        mock_repo_factory.return_value.__enter__.return_value = mock_repo
        mock_repo.twin_repository.find_catalog_part_twins.return_value = [mock_twin]

        # Act
        result = self.service.get_catalog_part_twins()

        # Assert
        assert len(result) == 1
        assert isinstance(result[0], CatalogPartTwinRead)
        assert result[0].global_id == mock_twin.global_id

    @patch('services.provider.twin_management_service.RepositoryManagerFactory.create')
    def test_create_catalog_part_twin_share_success(self, mock_repo_factory, mock_catalog_part, mock_twin, 
                                                   sample_manufacturer_id, sample_manufacturer_part_id, 
                                                   sample_business_partner_number):
        """Test successful catalog part twin share creation."""
        # Arrange
        share_input = CatalogPartTwinShareCreate(
            manufacturerId=sample_manufacturer_id,
            manufacturerPartId=sample_manufacturer_part_id,
            businessPartnerNumber=sample_business_partner_number
        )

        mock_catalog_part.twin_id = 1
        mock_catalog_part.find_partner_catalog_part_by_bpnl.return_value = Mock()
        mock_business_partner = Mock(id=1, bpnl=sample_business_partner_number)

        mock_repo = Mock()
        mock_repo_factory.return_value.__enter__.return_value = mock_repo
        mock_repo.catalog_part_repository.find_by_manufacturer_id_manufacturer_part_id.return_value = [(mock_catalog_part, None)]
        mock_repo.business_partner_repository.get_by_bpnl.return_value = mock_business_partner
        mock_repo.twin_repository.find_by_id.return_value = mock_twin

        with patch.object(TwinManagementService, '_create_twin_exchange', return_value=True) as mock_create_exchange:
            # Act
            result = self.service.create_catalog_part_twin_share(share_input)

            # Assert
            assert result is True
            mock_create_exchange.assert_called_once()

    @patch('services.provider.twin_management_service.RepositoryManagerFactory.create')
    def test_create_serialized_part_twin_success(self, mock_repo_factory, mock_twin, mock_enablement_service_stack,
                                                sample_manufacturer_id, sample_manufacturer_part_id, 
                                                sample_part_instance_id, sample_global_id, sample_aas_id):
        """Test successful serialized part twin creation."""
        # Arrange
        create_input = SerializedPartTwinCreate(
            manufacturerId=sample_manufacturer_id,
            manufacturerPartId=sample_manufacturer_part_id,
            partInstanceId=sample_part_instance_id,
            globalId=sample_global_id,
            dtrAasId=sample_aas_id
        )

        mock_serialized_part = Mock()
        mock_serialized_part.twin_id = None
        mock_serialized_part.van = "VAN123"
        
        # Create mock catalog part
        mock_catalog_part = Mock()
        mock_catalog_part.category = "product"
        mock_catalog_part.name = "Test Part"
        mock_catalog_part.description = "Test Description"
        
        # Create mock business partner
        mock_business_partner = Mock()
        mock_business_partner.bpnl = "BPNL987654321098"
        
        # Create mock partner catalog part
        mock_partner_catalog_part = Mock()
        mock_partner_catalog_part.customer_part_id = "CUST001"
        mock_partner_catalog_part.business_partner = mock_business_partner
        mock_partner_catalog_part.catalog_part = mock_catalog_part
        
        mock_serialized_part.partner_catalog_part = mock_partner_catalog_part

        mock_repo = Mock()
        mock_repo_factory.return_value.__enter__.return_value = mock_repo
        mock_repo.serialized_part_repository.find.return_value = [mock_serialized_part]
        mock_repo.enablement_service_stack_repository.find_by_legal_entity_bpnl.return_value = [mock_enablement_service_stack]
        mock_repo.twin_repository.create_new.return_value = mock_twin
        mock_repo.twin_registration_repository.get_by_twin_id_enablement_service_stack_id.return_value = None
        mock_repo.twin_registration_repository.create_new.return_value = Mock(dtr_registered=False)

        # Act
        with patch('services.provider.twin_management_service.dtr_provider_manager') as mock_dtr_provider:
            result = self.service.create_serialized_part_twin(create_input)

            # Assert
            assert isinstance(result, TwinRead)
            assert result.global_id == sample_global_id
            mock_dtr_provider.create_or_update_shell_descriptor.assert_called_once()

    @patch('services.provider.twin_management_service.RepositoryManagerFactory.create')
    def test_get_serialized_part_twins_success(self, mock_repo_factory, mock_twin):
        """Test successful retrieval of serialized part twins."""
        # Arrange
        mock_serialized_part = Mock()
        mock_serialized_part.partner_catalog_part = Mock()
        mock_serialized_part.partner_catalog_part.catalog_part = Mock()
        mock_serialized_part.partner_catalog_part.catalog_part.legal_entity = Mock(bpnl="BPNL123456789012")
        mock_serialized_part.partner_catalog_part.catalog_part.manufacturer_part_id = "PART001"
        mock_serialized_part.partner_catalog_part.catalog_part.name = "Test Part"
        mock_serialized_part.partner_catalog_part.catalog_part.category = "product"
        mock_serialized_part.partner_catalog_part.catalog_part.bpns = "BPNS123456789012"
        mock_serialized_part.partner_catalog_part.customer_part_id = "CUST001"
        # Use string values for business partner to avoid Pydantic validation errors
        mock_serialized_part.partner_catalog_part.business_partner = Mock()
        mock_serialized_part.partner_catalog_part.business_partner.name = "Test Partner"
        mock_serialized_part.partner_catalog_part.business_partner.bpnl = "BPNL987654321098"
        mock_serialized_part.part_instance_id = "INSTANCE001"
        mock_serialized_part.van = "VAN123"
        mock_twin.serialized_part = mock_serialized_part

        mock_repo = Mock()
        mock_repo_factory.return_value.__enter__.return_value = mock_repo
        mock_repo.twin_repository.find_serialized_part_twins.return_value = [mock_twin]

        # Act
        result = self.service.get_serialized_part_twins()

        # Assert
        assert len(result) == 1
        assert isinstance(result[0], SerializedPartTwinRead)
        assert result[0].global_id == mock_twin.global_id

    def test_get_manufacturer_id_from_twin_catalog_part(self, mock_twin):
        """Test manufacturer ID retrieval from twin with catalog part."""
        # Arrange
        mock_twin.catalog_part = Mock()
        mock_twin.catalog_part.legal_entity = Mock(bpnl="BPNL123456789012")
        mock_twin.serialized_part = None

        # Act
        result = TwinManagementService._get_manufacturer_id_from_twin(mock_twin)

        # Assert
        assert result == "BPNL123456789012"

    def test_get_manufacturer_id_from_twin_serialized_part(self, mock_twin):
        """Test manufacturer ID retrieval from twin with serialized part."""
        # Arrange
        mock_twin.catalog_part = None
        mock_twin.serialized_part = Mock()
        mock_twin.serialized_part.partner_catalog_part = Mock()
        mock_twin.serialized_part.partner_catalog_part.catalog_part = Mock()
        mock_twin.serialized_part.partner_catalog_part.catalog_part.legal_entity = Mock(bpnl="BPNL123456789012")

        # Act
        result = TwinManagementService._get_manufacturer_id_from_twin(mock_twin)

        # Assert
        assert result == "BPNL123456789012"

    def test_get_manufacturer_id_from_twin_not_found(self, mock_twin):
        """Test manufacturer ID retrieval when neither catalog nor serialized part exists."""
        # Arrange
        mock_twin.catalog_part = None
        mock_twin.serialized_part = None

        # Mock the exception inside the service
        with patch('services.provider.twin_management_service.NotFoundError', NotFoundError):
            # Act & Assert
            with pytest.raises(NotFoundError):
                TwinManagementService._get_manufacturer_id_from_twin(mock_twin)

    def test_create_twin_exchange_success(self, mock_repo_manager, mock_twin):
        """Test successful twin exchange creation."""
        # Arrange
        mock_business_partner = Mock()
        mock_business_partner.id = 1
        mock_business_partner.bpnl = "BPNL987654321098"

        mock_data_exchange_agreement = Mock()
        mock_data_exchange_agreement.id = 1

        mock_repo_manager.data_exchange_agreement_repository.get_by_business_partner_id.return_value = [mock_data_exchange_agreement]
        mock_repo_manager.twin_exchange_repository.get_by_twin_id_data_exchange_agreement_id.return_value = None
        mock_repo_manager.twin_exchange_repository.create_new.return_value = Mock()

        # Act
        result = TwinManagementService._create_twin_exchange(mock_repo_manager, mock_twin, mock_business_partner)

        # Assert
        assert result is True
        mock_repo_manager.twin_exchange_repository.create_new.assert_called_once()
        mock_repo_manager.commit.assert_called_once()

    def test_create_twin_exchange_already_exists(self, mock_repo_manager, mock_twin):
        """Test twin exchange creation when exchange already exists."""
        # Arrange
        mock_business_partner = Mock()
        mock_business_partner.id = 1
        mock_business_partner.bpnl = "BPNL987654321098"

        mock_data_exchange_agreement = Mock()
        mock_data_exchange_agreement.id = 1

        mock_repo_manager.data_exchange_agreement_repository.get_by_business_partner_id.return_value = [mock_data_exchange_agreement]
        mock_repo_manager.twin_exchange_repository.get_by_twin_id_data_exchange_agreement_id.return_value = Mock()

        # Act
        result = TwinManagementService._create_twin_exchange(mock_repo_manager, mock_twin, mock_business_partner)

        # Assert
        assert result is False
        mock_repo_manager.twin_exchange_repository.create_new.assert_not_called()

    def test_create_twin_exchange_no_agreement(self, mock_repo_manager, mock_twin):
        """Test twin exchange creation when no data exchange agreement exists."""
        # Arrange
        mock_business_partner = Mock()
        mock_business_partner.id = 1
        mock_business_partner.bpnl = "BPNL987654321098"

        mock_repo_manager.data_exchange_agreement_repository.get_by_business_partner_id.return_value = []

        # Mock the exception inside the service
        with patch('services.provider.twin_management_service.NotFoundError', NotFoundError):
            # Act & Assert
            with pytest.raises(NotFoundError):
                TwinManagementService._create_twin_exchange(mock_repo_manager, mock_twin, mock_business_partner)

    def test_fill_shares(self, mock_twin):
        """Test filling shares in twin result."""
        # Arrange
        mock_twin_exchange = Mock()
        mock_twin_exchange.data_exchange_agreement = Mock()
        mock_twin_exchange.data_exchange_agreement.name = "Test Agreement"
        mock_twin_exchange.data_exchange_agreement.business_partner = Mock()
        mock_twin_exchange.data_exchange_agreement.business_partner.name = "Test Partner"
        mock_twin_exchange.data_exchange_agreement.business_partner.bpnl = "BPNL987654321098"
        mock_twin.twin_exchanges = [mock_twin_exchange]

        twin_result = TwinRead(
            globalId=mock_twin.global_id,
            dtrAasId=mock_twin.aas_id,
            createdDate=mock_twin.created_date,
            modifiedDate=mock_twin.modified_date
        )

        # Act
        TwinManagementService._fill_shares(mock_twin, twin_result)

        # Assert
        assert len(twin_result.shares) == 1
        assert twin_result.shares[0].name == "Test Agreement"

    def test_fill_registrations(self, mock_twin):
        """Test filling registrations in twin result."""
        # Arrange
        mock_registration = Mock()
        mock_registration.enablement_service_stack = Mock()
        mock_registration.enablement_service_stack.name = "EDC/DTR Default"
        mock_registration.dtr_registered = True
        mock_twin.twin_registrations = [mock_registration]

        twin_result = Mock()
        twin_result.registrations = {}

        # Act
        TwinManagementService._fill_registrations(mock_twin, twin_result)

        # Assert
        assert twin_result.registrations["EDC/DTR Default"] is True

    def test_fill_aspects(self, mock_twin):
        """Test filling aspects in twin result."""
        # Arrange
        mock_aspect_registration = Mock()
        mock_aspect_registration.enablement_service_stack = Mock()
        mock_aspect_registration.enablement_service_stack.name = "EDC/DTR Default"
        mock_aspect_registration.status = TwinAspectRegistrationStatus.DTR_REGISTERED.value
        mock_aspect_registration.registration_mode = TwinsAspectRegistrationMode.DISPATCHED.value
        mock_aspect_registration.created_date = datetime.now()
        mock_aspect_registration.modified_date = datetime.now()

        mock_aspect = Mock()
        mock_aspect.semantic_id = "urn:bamm:io.catenax.part_type_information:1.0.0#PartTypeInformation"
        mock_aspect.submodel_id = "urn:uuid:12345678-1234-1234-1234-123456789012"
        mock_aspect.twin_aspect_registrations = [mock_aspect_registration]
        mock_twin.twin_aspects = [mock_aspect]

        twin_result = Mock()
        twin_result.aspects = {}

        # Act
        TwinManagementService._fill_aspects(mock_twin, twin_result)

        # Assert
        assert len(twin_result.aspects) == 1
        assert mock_aspect.semantic_id in twin_result.aspects

    def test_service_constants(self):
        """Test service constants are defined correctly."""
        from services.provider.twin_management_service import CATALOG_DIGITAL_TWIN_TYPE
        assert CATALOG_DIGITAL_TWIN_TYPE == "PartType"

    def test_service_parameter_types(self, sample_global_id, sample_manufacturer_id, sample_manufacturer_part_id):
        """Test that service methods accept correct parameter types."""
        # Test that methods handle different input types correctly
        query = SerializedPartQuery(
            manufacturerId=sample_manufacturer_id,
            manufacturerPartId=sample_manufacturer_part_id
        )
        
        # Verify the query object is created correctly
        assert query.manufacturer_id == sample_manufacturer_id
        assert query.manufacturer_part_id == sample_manufacturer_part_id

        # Test UUID handling
        assert isinstance(sample_global_id, UUID)

    def test_service_initialization_with_submodel_generator(self):
        """Test that service initializes with submodel document generator."""
        service = TwinManagementService()
        assert hasattr(service, 'submodel_document_generator')
        assert service.submodel_document_generator is not None

    def test_dtr_integration_available(self):
        """Test that DTR provider manager is available for integration."""
        # This test ensures that the DTR integration is properly imported and available
        from services.provider.twin_management_service import dtr_provider_manager
        assert dtr_provider_manager is not None

    def test_connector_integration_available(self):
        """Test that connector manager is available for integration."""
        # This test ensures that the connector integration is properly imported and available
        from services.provider.twin_management_service import connector_manager
        assert connector_manager is not None

    def test_create_submodel_service_manager(self):
        """Test submodel service manager creation."""
        # Act
        from services.provider.twin_management_service import _create_submodel_service_manager
        result = _create_submodel_service_manager(None)

        # Assert
        assert result is not None

    @patch('services.provider.twin_management_service.RepositoryManagerFactory.create')
    @patch('services.provider.twin_management_service.connector_manager')
    @patch('services.provider.twin_management_service.dtr_provider_manager')
    @patch('services.provider.twin_management_service._create_submodel_service_manager')
    @patch('services.provider.twin_management_service.ConfigManager')
    def test_create_twin_aspect_new_aspect(self, mock_config, mock_submodel_manager, mock_dtr_provider, 
                                         mock_connector, mock_repo_factory, mock_twin, mock_enablement_service_stack,
                                         sample_global_id, sample_semantic_id, sample_payload):
        """Test creating a new twin aspect."""
        # Arrange
        twin_aspect_create = TwinAspectCreate(
            globalId=sample_global_id,
            semanticId=sample_semantic_id,
            payload=sample_payload
        )
        
        mock_repo = Mock()
        mock_repo_factory.return_value.__enter__.return_value = mock_repo
        mock_repo.twin_repository.find_by_global_id.return_value = mock_twin
        mock_repo.twin_aspect_repository.get_by_twin_id_semantic_id.return_value = None
        
        mock_new_aspect = Mock()
        mock_new_aspect.id = 1
        mock_new_aspect.semantic_id = sample_semantic_id
        mock_new_aspect.submodel_id = UUID("12345678-1234-1234-1234-123456789012")
        mock_new_aspect.find_registration_by_stack_id.return_value = None
        mock_repo.twin_aspect_repository.create_new.return_value = mock_new_aspect
        
        mock_registration = Mock()
        mock_registration.status = TwinAspectRegistrationStatus.PLANNED.value
        mock_registration.registration_mode = TwinsAspectRegistrationMode.DISPATCHED.value
        mock_registration.created_date = datetime.now()
        mock_registration.modified_date = datetime.now()
        mock_repo.twin_aspect_registration_repository.create_new.return_value = mock_registration
        
        # Mock the find_registration_by_stack_id to return the registration after creation
        mock_new_aspect.find_registration_by_stack_id.return_value = mock_registration
        
        # Mock configuration
        mock_config.get_config.return_value = {
            "hostname": "http://test-dtr",
            "uri": "/api",
            "apiPath": "/v3",
            "policy": {},
            "asset_config": {"dct_type": "test", "existing_asset_id": None}
        }
        
        # Mock connector and DTR responses
        mock_connector.provider.register_dtr_offer.return_value = ("dtr_asset_id", None, None, None)
        mock_connector.provider.register_submodel_bundle_circular_offer.return_value = ("asset_id", "policy_id", "access_id", "contract_id")
        
        # Mock submodel service manager
        mock_submodel_service = Mock()
        mock_submodel_manager.return_value = mock_submodel_service
        
        with patch.object(self.service, '_get_manufacturer_id_from_twin', return_value="BPNL123456789012"):
            with patch.object(self.service, 'get_or_create_enablement_stack', return_value=mock_enablement_service_stack):
                # Act
                result = self.service.create_twin_aspect(twin_aspect_create)
                
                # Assert
                assert isinstance(result, TwinAspectRead)
                assert result.semantic_id == sample_semantic_id
                mock_repo.twin_aspect_repository.create_new.assert_called_once()
                mock_submodel_service.upload_twin_aspect_document.assert_called_once()

    @patch('services.provider.twin_management_service.RepositoryManagerFactory.create')
    @patch('services.provider.twin_management_service.connector_manager')
    @patch('services.provider.twin_management_service.dtr_provider_manager')
    @patch('services.provider.twin_management_service._create_submodel_service_manager')
    @patch('services.provider.twin_management_service.ConfigManager')
    def test_create_or_update_twin_aspect_not_default_new(self, mock_config, mock_submodel_manager, mock_dtr_provider, 
                                                        mock_connector, mock_repo_factory, mock_twin, mock_enablement_service_stack,
                                                        sample_global_id, sample_semantic_id, sample_payload):
        """Test creating a new twin aspect using the non-default method."""
        # Arrange
        twin_aspect_create = TwinAspectCreate(
            globalId=sample_global_id,
            semanticId=sample_semantic_id,
            payload=sample_payload
        )
        
        mock_repo = Mock()
        mock_repo_factory.return_value.__enter__.return_value = mock_repo
        mock_repo.twin_repository.find_by_global_id.return_value = mock_twin
        mock_new_aspect2 = Mock()
        mock_new_aspect2.id = 1
        mock_new_aspect2.semantic_id = sample_semantic_id
        mock_new_aspect2.submodel_id = UUID("12345678-1234-1234-1234-123456789012")
        mock_new_aspect2.find_registration_by_stack_id.return_value = None
        mock_repo.twin_aspect_repository.create_new.return_value = mock_new_aspect2
        
        mock_registration = Mock()
        mock_registration.status = TwinAspectRegistrationStatus.PLANNED.value
        mock_registration.registration_mode = TwinsAspectRegistrationMode.DISPATCHED.value
        mock_registration.created_date = datetime.now()
        mock_registration.modified_date = datetime.now()
        mock_repo.twin_aspect_registration_repository.create_new.return_value = mock_registration
        
        # Mock the find_registration_by_stack_id to return the registration after creation
        mock_new_aspect2.find_registration_by_stack_id.return_value = mock_registration
        
        # Mock configuration
        mock_config.get_config.return_value = {
            "hostname": "http://test-dtr",
            "uri": "/api",
            "apiPath": "/v3",
            "policy": {},
            "asset_config": {"dct_type": "test", "existing_asset_id": None}
        }
        
        # Mock connector and DTR responses
        mock_connector.provider.register_dtr_offer.return_value = ("dtr_asset_id", None, None, None)
        mock_connector.provider.register_submodel_bundle_circular_offer.return_value = ("asset_id", "policy_id", "access_id", "contract_id")
        
        # Mock submodel service manager
        mock_submodel_service = Mock()
        mock_submodel_manager.return_value = mock_submodel_service
        
        with patch.object(self.service, '_get_manufacturer_id_from_twin', return_value="BPNL123456789012"):
            with patch.object(self.service, 'get_or_create_enablement_stack', return_value=mock_enablement_service_stack):
                # Act
                result = self.service.create_or_update_twin_aspect_not_default(twin_aspect_create)
                
                # Assert
                assert isinstance(result, TwinAspectRead)
                assert result.semantic_id == sample_semantic_id
                mock_repo.twin_aspect_repository.create_new.assert_called_once()

    @patch('services.provider.twin_management_service.RepositoryManagerFactory.create')
    @patch('services.provider.twin_management_service._create_submodel_service_manager')
    def test_create_or_update_twin_aspect_not_default_update_existing(self, mock_submodel_manager, mock_repo_factory, 
                                                                    mock_twin, mock_enablement_service_stack,
                                                                    sample_global_id, sample_semantic_id, sample_payload):
        """Test updating an existing twin aspect using the non-default method."""
        # Arrange
        submodel_id = UUID("12345678-1234-1234-1234-123456789012")
        twin_aspect_create = TwinAspectCreate(
            globalId=sample_global_id,
            semanticId=sample_semantic_id,
            submodelId=submodel_id,
            payload=sample_payload
        )
        
        mock_existing_aspect = Mock()
        mock_existing_aspect.id = 1
        mock_existing_aspect.semantic_id = sample_semantic_id
        mock_existing_aspect.submodel_id = submodel_id
        
        mock_registration = Mock()
        mock_registration.status = TwinAspectRegistrationStatus.STORED.value
        mock_registration.registration_mode = TwinsAspectRegistrationMode.DISPATCHED.value
        mock_registration.created_date = datetime.now()
        mock_registration.modified_date = datetime.now()
        mock_existing_aspect.registrations = [mock_registration]
        
        mock_repo = Mock()
        mock_repo_factory.return_value.__enter__.return_value = mock_repo
        mock_repo.twin_repository.find_by_global_id.return_value = mock_twin
        mock_repo.twin_aspect_repository.get_by_twin_id_semantic_id_submodel_id.return_value = mock_existing_aspect
        
        # Mock submodel service manager
        mock_submodel_service = Mock()
        mock_submodel_manager.return_value = mock_submodel_service
        
        with patch.object(self.service, '_get_manufacturer_id_from_twin', return_value="BPNL123456789012"):
            with patch.object(self.service, 'get_or_create_enablement_stack', return_value=mock_enablement_service_stack):
                # Act
                result = self.service.create_or_update_twin_aspect_not_default(twin_aspect_create)
                
                # Assert
                assert isinstance(result, TwinAspectRead)
                assert result.semantic_id == sample_semantic_id
                mock_submodel_service.upload_twin_aspect_document.assert_called_once()

    @patch('services.provider.twin_management_service.RepositoryManagerFactory.create')
    def test_create_or_update_twin_aspect_not_default_update_wrong_status(self, mock_repo_factory, mock_twin, 
                                                                        mock_enablement_service_stack,
                                                                        sample_global_id, sample_semantic_id, sample_payload):
        """Test updating an existing twin aspect with wrong status raises error."""
        # Arrange
        submodel_id = UUID("12345678-1234-1234-1234-123456789012")
        twin_aspect_create = TwinAspectCreate(
            globalId=sample_global_id,
            semanticId=sample_semantic_id,
            submodelId=submodel_id,
            payload=sample_payload
        )
        
        mock_existing_aspect = Mock()
        mock_existing_aspect.id = 1
        mock_existing_aspect.semantic_id = sample_semantic_id
        mock_existing_aspect.submodel_id = submodel_id
        
        mock_registration = Mock()
        mock_registration.status = TwinAspectRegistrationStatus.PLANNED.value  # Wrong status for update
        mock_existing_aspect.registrations = [mock_registration]
        
        mock_repo = Mock()
        mock_repo_factory.return_value.__enter__.return_value = mock_repo
        mock_repo.twin_repository.find_by_global_id.return_value = mock_twin
        mock_repo.twin_aspect_repository.get_by_twin_id_semantic_id_submodel_id.return_value = mock_existing_aspect
        
        with patch.object(self.service, '_get_manufacturer_id_from_twin', return_value="BPNL123456789012"):
            with patch.object(self.service, 'get_or_create_enablement_stack', return_value=mock_enablement_service_stack):
                # Act & Assert
                with pytest.raises(Exception):  # Should raise NotAvailableError
                    self.service.create_or_update_twin_aspect_not_default(twin_aspect_create)

    def test_fill_aspects_multiple_submodels_same_type(self, mock_twin):
        """Test filling aspects with multiple submodels of the same semantic type."""
        # Arrange
        mock_aspect_registration1 = Mock()
        mock_aspect_registration1.enablement_service_stack = Mock()
        mock_aspect_registration1.enablement_service_stack.name = "EDC/DTR Default"
        mock_aspect_registration1.status = TwinAspectRegistrationStatus.DTR_REGISTERED.value
        mock_aspect_registration1.registration_mode = TwinsAspectRegistrationMode.DISPATCHED.value
        mock_aspect_registration1.created_date = datetime.now()
        mock_aspect_registration1.modified_date = datetime.now()

        mock_aspect_registration2 = Mock()
        mock_aspect_registration2.enablement_service_stack = Mock()
        mock_aspect_registration2.enablement_service_stack.name = "EDC/DTR Default"
        mock_aspect_registration2.status = TwinAspectRegistrationStatus.DTR_REGISTERED.value
        mock_aspect_registration2.registration_mode = TwinsAspectRegistrationMode.DISPATCHED.value
        mock_aspect_registration2.created_date = datetime.now()
        mock_aspect_registration2.modified_date = datetime.now()

        # Create two aspects with same semantic ID but different submodel IDs
        mock_aspect1 = Mock()
        mock_aspect1.semantic_id = "urn:bamm:io.catenax.part_type_information:1.0.0#PartTypeInformation"
        mock_aspect1.submodel_id = UUID("12345678-1234-1234-1234-123456789012")
        mock_aspect1.twin_aspect_registrations = [mock_aspect_registration1]

        mock_aspect2 = Mock()
        mock_aspect2.semantic_id = "urn:bamm:io.catenax.part_type_information:1.0.0#PartTypeInformation"  # Same semantic ID
        mock_aspect2.submodel_id = UUID("87654321-4321-4321-4321-210987654321")  # Different submodel ID
        mock_aspect2.twin_aspect_registrations = [mock_aspect_registration2]

        mock_twin.twin_aspects = [mock_aspect1, mock_aspect2]

        twin_result = Mock()
        twin_result.aspects = {}

        # Act
        TwinManagementService._fill_aspects(mock_twin, twin_result)

        # Assert
        # Should have both all_aspects (complete list) and aspects (backward compatibility)
        assert hasattr(twin_result, 'all_aspects')
        assert hasattr(twin_result, 'aspects')
        
        # all_aspects should contain both aspects
        assert len(twin_result.all_aspects) == 2
        
        # aspects should only contain the first aspect of each semantic type (backward compatibility)
        assert len(twin_result.aspects) == 1
        assert mock_aspect1.semantic_id in twin_result.aspects



    def test_fill_aspects_different_semantic_types(self, mock_twin):
        """Test filling aspects with different semantic types."""
        # Arrange
        mock_aspect_registration1 = Mock()
        mock_aspect_registration1.enablement_service_stack = Mock()
        mock_aspect_registration1.enablement_service_stack.name = "EDC/DTR Default"
        mock_aspect_registration1.status = TwinAspectRegistrationStatus.DTR_REGISTERED.value
        mock_aspect_registration1.registration_mode = TwinsAspectRegistrationMode.DISPATCHED.value
        mock_aspect_registration1.created_date = datetime.now()
        mock_aspect_registration1.modified_date = datetime.now()

        mock_aspect_registration2 = Mock()
        mock_aspect_registration2.enablement_service_stack = Mock()
        mock_aspect_registration2.enablement_service_stack.name = "EDC/DTR Default"
        mock_aspect_registration2.status = TwinAspectRegistrationStatus.DTR_REGISTERED.value
        mock_aspect_registration2.registration_mode = TwinsAspectRegistrationMode.DISPATCHED.value
        mock_aspect_registration2.created_date = datetime.now()
        mock_aspect_registration2.modified_date = datetime.now()

        # Create two aspects with different semantic IDs
        mock_aspect1 = Mock()
        mock_aspect1.semantic_id = "urn:bamm:io.catenax.part_type_information:1.0.0#PartTypeInformation"
        mock_aspect1.submodel_id = UUID("12345678-1234-1234-1234-123456789012")
        mock_aspect1.twin_aspect_registrations = [mock_aspect_registration1]

        mock_aspect2 = Mock()
        mock_aspect2.semantic_id = "urn:bamm:io.catenax.serial_part:3.0.0#SerialPart"  # Different semantic ID
        mock_aspect2.submodel_id = UUID("87654321-4321-4321-4321-210987654321")
        mock_aspect2.twin_aspect_registrations = [mock_aspect_registration2]

        mock_twin.twin_aspects = [mock_aspect1, mock_aspect2]

        twin_result = Mock()
        twin_result.aspects = {}

        # Act
        TwinManagementService._fill_aspects(mock_twin, twin_result)

        # Assert
        # Should have both all_aspects (complete list) and aspects (by semantic ID)
        assert hasattr(twin_result, 'all_aspects')
        assert hasattr(twin_result, 'aspects')
        
        # all_aspects should contain both aspects
        assert len(twin_result.all_aspects) == 2
        
        # aspects should contain both aspects since they have different semantic IDs
        assert len(twin_result.aspects) == 2
        assert mock_aspect1.semantic_id in twin_result.aspects
        assert mock_aspect2.semantic_id in twin_result.aspects

    @patch('services.provider.twin_management_service.RepositoryManagerFactory.create')
    def test_get_or_create_twin_aspect_registration_existing(self, mock_repo_factory, mock_enablement_service_stack):
        """Test getting an existing twin aspect registration."""
        # Arrange
        mock_aspect = Mock()
        mock_existing_registration = Mock()
        mock_aspect.find_registration_by_stack_id.return_value = mock_existing_registration

        mock_repo = Mock()
        mock_repo_factory.return_value.__enter__.return_value = mock_repo

        # Act
        result = self.service._get_or_create_twin_aspect_registration(mock_repo, mock_aspect, mock_enablement_service_stack)

        # Assert
        assert result == mock_existing_registration
        mock_aspect.find_registration_by_stack_id.assert_called_once_with(mock_enablement_service_stack.id)

    @patch('services.provider.twin_management_service.RepositoryManagerFactory.create')
    def test_get_or_create_twin_aspect_registration_new(self, mock_repo_factory, mock_enablement_service_stack):
        """Test creating a new twin aspect registration."""
        # Arrange
        mock_aspect = Mock()
        mock_aspect.find_registration_by_stack_id.return_value = None
        mock_new_registration = Mock()

        mock_repo = Mock()
        mock_repo_factory.return_value.__enter__.return_value = mock_repo
        mock_repo.twin_aspect_registration_repository.create_new.return_value = mock_new_registration

        # Act
        result = self.service._get_or_create_twin_aspect_registration(mock_repo, mock_aspect, mock_enablement_service_stack)

        # Assert
        assert result == mock_new_registration
        mock_repo.twin_aspect_registration_repository.create_new.assert_called_once()
        mock_repo.commit.assert_called()
        mock_repo.refresh.assert_called()

    @patch('services.provider.twin_management_service.ConfigManager')
    @patch('services.provider.twin_management_service.connector_manager')
    def test_ensure_dtr_asset_registration_success(self, mock_connector, mock_config):
        """Test successful DTR asset registration."""
        # Arrange
        mock_config.get_config.return_value = {
            "hostname": "http://test-dtr",
            "uri": "/api",
            "apiPath": "/v3",
            "policy": {},
            "asset_config": {"dct_type": "test", "existing_asset_id": None}
        }
        mock_connector.provider.register_dtr_offer.return_value = ("dtr_asset_id", None, None, None)

        # Act
        self.service._ensure_dtr_asset_registration()

        # Assert
        mock_connector.provider.register_dtr_offer.assert_called_once()

    @patch('services.provider.twin_management_service.ConfigManager')
    @patch('services.provider.twin_management_service.connector_manager')
    def test_ensure_dtr_asset_registration_failure(self, mock_connector, mock_config):
        """Test DTR asset registration failure."""
        # Arrange
        mock_config.get_config.return_value = {
            "hostname": "http://test-dtr",
            "uri": "/api",
            "apiPath": "/v3",
            "policy": {},
            "asset_config": {"dct_type": "test", "existing_asset_id": None}
        }
        mock_connector.provider.register_dtr_offer.return_value = (None, None, None, None)  # Failure

        # Act & Assert
        with pytest.raises(Exception):  # Should raise NotAvailableError
            self.service._ensure_dtr_asset_registration()

    def test_create_twin_aspect_read_response(self, mock_enablement_service_stack):
        """Test creating twin aspect read response."""
        # Arrange
        mock_aspect = Mock()
        mock_aspect.semantic_id = "urn:bamm:io.catenax.part_type_information:1.0.0#PartTypeInformation"
        mock_aspect.submodel_id = UUID("12345678-1234-1234-1234-123456789012")
        
        mock_registration = Mock()
        mock_registration.status = TwinAspectRegistrationStatus.DTR_REGISTERED.value
        mock_registration.registration_mode = TwinsAspectRegistrationMode.DISPATCHED.value
        mock_registration.created_date = datetime.now()
        mock_registration.modified_date = datetime.now()

        # Act
        result = self.service._create_twin_aspect_read_response(mock_aspect, mock_enablement_service_stack, mock_registration)

        # Assert
        assert isinstance(result, TwinAspectRead)
        assert result.semantic_id == mock_aspect.semantic_id
        assert result.submodel_id == mock_aspect.submodel_id
        assert mock_enablement_service_stack.name in result.registrations

    @patch('services.provider.twin_management_service.RepositoryManagerFactory.create')
    def test_create_twin_aspect_entity_db(self, mock_repo_factory, mock_twin, sample_global_id, sample_semantic_id):
        """Test creating twin aspect entity in database."""
        # Arrange
        twin_aspect_create = TwinAspectCreate(
            globalId=sample_global_id,
            semanticId=sample_semantic_id,
            payload={}
        )
        
        mock_new_aspect = Mock()
        mock_repo = Mock()
        mock_repo_factory.return_value.__enter__.return_value = mock_repo
        mock_repo.twin_aspect_repository.create_new.return_value = mock_new_aspect

        # Act
        result = self.service._create_twin_aspect_entity_db(twin_aspect_create, mock_repo, mock_twin)

        # Assert
        assert result == mock_new_aspect
        mock_repo.twin_aspect_repository.create_new.assert_called_once_with(
            twin_id=mock_twin.id,
            semantic_id=sample_semantic_id,
            submodel_id=None
        )
        mock_repo.commit.assert_called_once()
        mock_repo.refresh.assert_called_once_with(mock_new_aspect)<|MERGE_RESOLUTION|>--- conflicted
+++ resolved
@@ -201,47 +201,8 @@
         assert service.submodel_document_generator is not None
 
     @patch('services.provider.twin_management_service.RepositoryManagerFactory.create')
-<<<<<<< HEAD
-    @patch('services.provider.twin_management_service._create_dtr_manager')
-    def test_create_catalog_part_twin_success(self, mock_dtr_manager, mock_repo_factory, 
-=======
-    def test_get_or_create_enablement_stack_existing(self, mock_repo_factory, mock_enablement_service_stack):
-        """Test retrieving existing enablement service stack."""
-        # Arrange
-        mock_repo = Mock()
-        mock_repo_factory.return_value.__enter__.return_value = mock_repo
-        mock_repo.enablement_service_stack_repository.find_by_legal_entity_bpnl.return_value = [mock_enablement_service_stack]
-
-        # Act
-        result = self.service.get_or_create_enablement_stack(mock_repo, "BPNL123456789012")
-
-        # Assert
-        assert result == mock_enablement_service_stack
-        mock_repo.enablement_service_stack_repository.find_by_legal_entity_bpnl.assert_called_once_with(legal_entity_bpnl="BPNL123456789012")
-
-    @patch('services.provider.twin_management_service.RepositoryManagerFactory.create')
-    def test_get_or_create_enablement_stack_new(self, mock_repo_factory, mock_enablement_service_stack):
-        """Test creating new enablement service stack."""
-        # Arrange
-        mock_repo = Mock()
-        mock_repo_factory.return_value.__enter__.return_value = mock_repo
-        mock_repo.enablement_service_stack_repository.find_by_legal_entity_bpnl.return_value = []
-        mock_repo.legal_entity_repository.get_by_bpnl.return_value = Mock(id=1)
-        mock_repo.enablement_service_stack_repository.create.return_value = mock_enablement_service_stack
-
-        # Act
-        result = self.service.get_or_create_enablement_stack(mock_repo, "BPNL123456789012")
-
-        # Assert
-        assert result == mock_enablement_service_stack
-        mock_repo.enablement_service_stack_repository.create.assert_called_once()
-        mock_repo.commit.assert_called()
-        mock_repo.refresh.assert_called_once()
-
-    @patch('services.provider.twin_management_service.RepositoryManagerFactory.create')
     @patch('services.provider.twin_management_service.dtr_provider_manager')
     def test_create_catalog_part_twin_success(self, mock_dtr_provider, mock_repo_factory, 
->>>>>>> dbd4804e
                                             mock_catalog_part, mock_twin, mock_enablement_service_stack,
                                             sample_global_id, sample_aas_id, sample_manufacturer_id, 
                                             sample_manufacturer_part_id):
@@ -614,11 +575,25 @@
         assert hasattr(service, 'submodel_document_generator')
         assert service.submodel_document_generator is not None
 
-    def test_dtr_integration_available(self):
-        """Test that DTR provider manager is available for integration."""
-        # This test ensures that the DTR integration is properly imported and available
-        from services.provider.twin_management_service import dtr_provider_manager
-        assert dtr_provider_manager is not None
+    @patch('services.provider.twin_management_service.ConfigManager')
+    def test_create_twin_aspect_new_aspect(self, mock_config, mock_submodel_manager, mock_dtr_provider, 
+                                         mock_connector, mock_repo_factory, mock_twin, mock_enablement_service_stack,
+                                         sample_global_id, sample_semantic_id, sample_payload):
+        """Test creating a new twin aspect."""
+        # Arrange
+        mock_config_manager.get_config.side_effect = lambda key: {
+            'digitalTwinRegistry.hostname': 'http://test.com',
+            'digitalTwinRegistry.uri': '/api',
+            'digitalTwinRegistry.lookupUri': '/lookup',
+            'digitalTwinRegistry.apiPath': '/v3'
+        }[key]
+
+        # Act
+        from services.provider.twin_management_service import _create_dtr_manager
+        result = _create_dtr_manager(None)
+
+        # Assert
+        assert result is not None
 
     def test_connector_integration_available(self):
         """Test that connector manager is available for integration."""
