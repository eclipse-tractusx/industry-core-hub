#################################################################################
# Eclipse Tractus-X - Industry Core Hub Backend
#
# Copyright (c) 2025 DRÄXLMAIER Group
# (represented by Lisa Dräxlmaier GmbH)
# Copyright (c) 2025 Contributors to the Eclipse Foundation
#
# See the NOTICE file(s) distributed with this work for additional
# information regarding copyright ownership.
#
# This program and the accompanying materials are made available under the
# terms of the Apache License, Version 2.0 which is available at
# https://www.apache.org/licenses/LICENSE-2.0.
#
# Unless required by applicable law or agreed to in writing, software
# distributed under the License is distributed on an "AS IS" BASIS
# WITHOUT WARRANTIES OR CONDITIONS OF ANY KIND,
# either express or implied. See the
# License for the specific language govern in permissions and limitations
# under the License.
#
# SPDX-License-Identifier: Apache-2.0
#################################################################################
"""
This module defines the database models for the Industrial Core Database,
representing entities and relationships within the Catena-X ecosystem.
These models are designed to interact with a PostgreSQL database using
SQLAlchemy and SQLModel.
"""

from enum import Enum
from typing import Any, Dict, List, Optional
from uuid import UUID, uuid4
from datetime import datetime
from pydantic import BaseModel, Field as PydField
from sqlmodel import Field, SQLModel, Relationship
from sqlalchemy import case, select, exists, Column, JSON, UniqueConstraint, SmallInteger
from sqlalchemy.ext.hybrid import hybrid_property
from sqlalchemy.orm import aliased
from tools.constants import TWIN_ID_DESCRIPTION, BUSINESS_PARTNER_ID_DESCRIPTION

class Unit(str, Enum):
    mm = "mm"
    cm = "cm"
    m  = "m"
    g  = "g"
    kg = "kg"

class Measurement(SQLModel, table=False):
    value: float = PydField(description="Numeric value of the measurement")
    unit: Unit = PydField(description="Unit of measure")

class Material(BaseModel):
    name: str = PydField(description="Name of the material")
    share: float = PydField(description="Share of the material in percent. 0-100")

class LegalEntity(SQLModel, table=True):
    """
    Holds information about the company offering the parts. 
    Mainly holds the BPN information. 

    Attributes:
        id (Optional[int]): The unique identifier for the legal entity.
        bpnl (str): The Business Partner Number Legal (BPNL) of the legal entity. 

    Relationships:
        catalog_parts (List["CatalogPart"]):  A list of catalog parts offered by this legal entity.
        enablement_service_stacks (List["EnablementServiceStack"]): A list of enablement service stacks associated with this legal entity.

    Table Name:
        legal_entity
    """
    id: Optional[int] = Field(default=None, primary_key=True)
    bpnl: str = Field(index=True, unique=True, description="The BPNL of the legal entity.")

    # Relationships
    catalog_parts: List["CatalogPart"] = Relationship(back_populates="legal_entity")
    enablement_service_stacks: List["EnablementServiceStack"] = Relationship(back_populates="legal_entity")

    __tablename__ = "legal_entity"


class BusinessPartner(SQLModel, table=True):
    """
    Represents an external partner organization (organization with who data will be exchanged). 
    Mainly holds the BPN information. 

    Attributes:
        id (Optional[int]): The unique identifier for the business partner.
        name (str): The name of the business partner. 
        bpnl (str): The Business Partner Number Legal (BPNL) of the business partner. 

    Relationships:
        partner_catalog_parts (List["PartnerCatalogPart"]): A list of partner catalog parts associated with this business partner.
        data_exchange_agreements (List["DataExchangeAgreement"]): A list of data exchange agreements involving this business partner.

    Table Name:
        business_partner
    """
    id: Optional[int] = Field(default=None, primary_key=True)
    name: str = Field(index=True, unique=True, description="The name of the business partner.")
    bpnl: str = Field(index=True, unique=True, description="The BPNL of the business partner.")

    # Relationships
    partner_catalog_parts: List["PartnerCatalogPart"] = Relationship(back_populates="business_partner")
    data_exchange_agreements: List["DataExchangeAgreement"] = Relationship(back_populates="business_partner")
    
    __tablename__ = "business_partner"


class Twin(SQLModel, table=True):
    """
    Represents a digital twin in the Catena-X ecosystem. 
    A twin is the digital representation of a part (type or instance level). 
    On system level it will related to a shell descriptor within the digital twin registry. 
    It is linked to all the part tables by means of foreign keys in those tables. 
    It is also linked to twin_exchange that enables the relation between a twin and a data_exchange_agreement. 
    It is also linked to twin_aspect that relates the twin with a twin_aspect_registration. 

    Attributes:
        id (Optional[int]): The unique identifier for the twin.
        global_id (UUID): The global ID (aka. Catena-X ID) of the twin. Could be automatically generated. 
        aas_id (UUID): The AAS ID of the twin. Could be automatically generated. 
        created_date (datetime): The creation date of the twin. The date fields could be auto-created at insert time by the DB. 
        modified_date (datetime): The last modification date of the twin. The date fields could be auto-created at insert time by the DB. 
        asset_class (Optional[str]): The asset class of the twin. This field is used at DRÄXLMAIER but might not be necessary in IC-Hub. It could be removed them from the table if no necessary.
        additional_context (Optional[str]): Additional context for the twin. This field is used at DRÄXLMAIER but might not be necessary in IC-Hub. It could be removed them from the table if no necessary.

    Relationships:
        catalog_parts (List["CatalogPart"]): A list of catalog parts associated with this twin.
        serialized_parts (List["SerializedPart"]): A list of serialized parts associated with this twin.
        jis_parts (List["JISPart"]): A list of JIS parts associated with this twin.
        twin_aspects (List["TwinAspect"]): A list of twin aspects associated with this twin.
        twin_exchanges (List["TwinExchange"]): A list of twin exchanges associated with this twin.
        twin_registrations (List["TwinRegistration"]): A list of twin registrations associated with this twin.

    Table Name:
        twin
    """
    id: Optional[int] = Field(default=None, primary_key=True)
    global_id: UUID = Field(default_factory=uuid4, unique=True, description="The global ID (aka. Catena-X ID) of the twin.")
    aas_id: UUID = Field(default_factory=uuid4, unique=True, description="The AAS ID of the twin.")
    created_date: datetime = Field(index=True, default_factory=datetime.utcnow, description="The creation date of the twin.")
    modified_date: datetime = Field(index=True, default_factory=datetime.utcnow, description="The last modification date of the twin.")
    asset_class: Optional[str] = Field(default=None, description="The asset class of the twin.")
    additional_context: Optional[str] = Field(default=None, description="Additional context for the twin.")

    # Relationships
    batch: Optional["Batch"] = Relationship(back_populates="twin")
    catalog_part: Optional["CatalogPart"] = Relationship(back_populates="twin")
    serialized_part: Optional["SerializedPart"] = Relationship(back_populates="twin")
    jis_part: Optional["JISPart"] = Relationship(back_populates="twin")
    twin_aspects: List["TwinAspect"] = Relationship(back_populates="twin")
    twin_exchanges: List["TwinExchange"] = Relationship(back_populates="twin")
    twin_registrations: List["TwinRegistration"] = Relationship(back_populates="twin")

    __tablename__ = "twin"


class CatalogPart(SQLModel, table=True):
    """
    Represents details about a part of type 'catalog part'. 
    A catalog part is the representation of a part on the “plan” or “engineering” level (model, reference …). 
    It’s something that the supplier company CAN produce and/or deliver. 
    In contradiction when producing part we speak of instance level parts. 
    There are three types: Instance or SerialPart, BatchPart and JISPart. 
    This table holds information about the id assigned by the manufacturer to the part (manufacturer_part_id). 
    It also links this table to the legal_entity via foreign key legal_entity_id. 
    When data about the catalog part itself should be offered via Catena-X,
    this table also relates to the twin table through foreign key (twin_id). 

    Attributes:
        id (Optional[int]): The unique identifier for the catalog part.
        manufacturer_part_id (str): The manufacturer part ID. 
        legal_entity_id (int): The ID of the associated legal entity. 
        twin_id (Optional[int]): The ID of the associated twin. 
        category (Optional[str]): The category of the catalog part.
        bpns (Optional[str]): The optional site information (BPNS) of the catalog part. It is a link to a 'site information' of a business partner (s at the end).

    Relationships:
        legal_entity (LegalEntity): The legal entity that offers this catalog part.
        twin (Optional[Twin]): The digital twin associated with this catalog part.
        partner_catalog_parts (List["PartnerCatalogPart"]):  A list of partner catalog parts that reference this catalog part.
        batches (List["Batch"]): A list of batches associated with this catalog part.

    Table Name:
        catalog_part
    """
    id: Optional[int] = Field(default=None, primary_key=True)
    manufacturer_part_id: str = Field(index=True, description="The manufacturer part ID.")
    legal_entity_id: int = Field(index=True, foreign_key="legal_entity.id", description="The ID of the associated legal entity.")
    twin_id: Optional[int] = Field(unique=True, foreign_key="twin.id", description=TWIN_ID_DESCRIPTION, default=None)
    name: str = Field(default="", description="The name of the catalog part at the manufacturer.")
<<<<<<< HEAD
    
    # JSON field that contains all additional metadata
    extra_metadata: Dict[str, Any] = Field(
        default_factory=dict,
        sa_column=Column(JSON),
        description="Extended metadata for the catalog part as a JSON object, containing: description, category, bpns, materials, width, height, length, weight"
    )
=======
    description: Optional[str] = Field(default=None, description="The description of the catalog part.")
    category: Optional[str] = Field(default=None, description="The category of the catalog part.")
    bpns: Optional[str] = Field(default=None, description="The optional site information (BPNS) of the catalog part.")
    materials: List[Material] = Field(default_factory=list, sa_column=Column(JSON), description="List of materials, e.g. [{'name':'aluminum','share':20.5}, {'name':'steel','share':75.25}]")
    width: Optional[Measurement] = Field(default=None, sa_column=Column(JSON), description="Width of the part")
    height: Optional[Measurement] = Field(default=None, sa_column=Column(JSON), description="Height of the part")
    length: Optional[Measurement] = Field(default=None, sa_column=Column(JSON), description="Length of the part")
    weight: Optional[Measurement] = Field(default=None, sa_column=Column(JSON), description="Weight of the part")
>>>>>>> 0bed3704

    # Relationships
    legal_entity: LegalEntity = Relationship(back_populates="catalog_parts")
    twin: Optional[Twin] = Relationship(back_populates="catalog_part")
    partner_catalog_parts: List["PartnerCatalogPart"] = Relationship(back_populates="catalog_part")
    batches: List["Batch"] = Relationship(back_populates="catalog_part")
    
    __table_args__ = (
        UniqueConstraint("legal_entity_id", "manufacturer_part_id", name="uk_catalog_part_legal_entity_id_manufacturer_part_id"),
    )

    __tablename__ = "catalog_part"

    def find_partner_catalog_part_by_business_partner_name(self, business_partner_name: str) -> Optional["PartnerCatalogPart"]:
        """Find the partner catalog part for a given business partner."""
        for partner_catalog_part in self.partner_catalog_parts:
            if partner_catalog_part.business_partner.name == business_partner_name:
                return partner_catalog_part
        return None

    def find_partner_catalog_part_by_bpnl(self, bpnl: str) -> Optional["PartnerCatalogPart"]:
        """Find the partner catalog part for a given business partner."""
        for partner_catalog_part in self.partner_catalog_parts:
            if partner_catalog_part.business_partner.bpnl == bpnl:
                return partner_catalog_part
        return None


class PartnerCatalogPart(SQLModel, table=True):
    """
    Represents a customer relationship of a catalog part to a partner –
    meaning that a given catalog part is potentially sold/delivered to a specific business partner. 
    It is linked to catalog_part and business_partner through foreign keys
    (catalog_part_id and business_part_id respectively). 
    Single instance level parts (serialized, and JIS parts) refer to this table. 
    The part number under which the partner/customer know the part is stored in the customer_part_id. 

    Attributes:
        id (Optional[int]): The unique identifier for the partner catalog part.
        business_partner_id (int): The ID of the associated business partner. 
        catalog_part_id (int): The ID of the associated catalog part. 
        customer_part_id (str): The customer part ID. It is the naming/numbering given by a customer to a part. It‘s neccessary for suppliers to know under which number a customer knows a part.

    Relationships:
        business_partner (BusinessPartner): The business partner in this relationship.
        catalog_part (CatalogPart): The catalog part in this relationship.
        serialized_parts (List["SerializedPart"]): A list of serialized parts that reference this relationship.
        jis_parts (List["JISPart"]): A list of JIS parts that reference this relationship.

    Table Name:
        partner_catalog_part

    Composite Constraints:
        UniqueConstraint:  Ensures that the combination of business_partner_id and catalog_part_id is unique. 
    """
    id: Optional[int] = Field(default=None, primary_key=True)
    business_partner_id: int = Field(index=True, foreign_key="business_partner.id", description=BUSINESS_PARTNER_ID_DESCRIPTION)
    catalog_part_id: int = Field(index=True, foreign_key="catalog_part.id", description="The ID of the associated catalog part.")
    customer_part_id: str = Field(index=True, default="", description="The customer part ID.")

    # Relationships
    business_partner: BusinessPartner = Relationship(back_populates="partner_catalog_parts")
    catalog_part: CatalogPart = Relationship(back_populates="partner_catalog_parts")
    serialized_parts: List["SerializedPart"] = Relationship(back_populates="partner_catalog_part")
    jis_parts: List["JISPart"] = Relationship(back_populates="partner_catalog_part")

    # Composite Unique Constraint
    __table_args__ = (
        UniqueConstraint("business_partner_id", "catalog_part_id", name="uk_partner_catalog_part_business_partner_id_catalog_part_id"),
    )

    __tablename__ = "partner_catalog_part"


class SerializedPart(SQLModel, table=True):
    """
    Represents details about a part of type serial part. 
    This represents a specific single part (component, piece, module …). 
    This table holds information about the id assigned by the manufacturer to the instance or serial part (part_instance_id). 
    It also links this table to the partner_catalog_part and the twin tables through
    foreign keys (partner_catalog_part _id and twin_id respectively). 

    Attributes:
        id (Optional[int]): The unique identifier for the serialized part.
        partner_catalog_part_id (int): The ID of the associated partner catalog part. 
        part_instance_id (str): The part instance ID. 
        van (Optional[str]): The optional VAN (Vehicle Assembly Number). This is the vehicle number given by the Industry Core KIT.
        twin_id (int): The ID of the associated twin. 

    Relationships:
        partner_catalog_part (PartnerCatalogPart): The partner catalog part this serial part is related to.
        twin (Twin): The digital twin associated with this serial part.

    Table Name:
        serialized_part
    """
    id: Optional[int] = Field(default=None, primary_key=True)
    partner_catalog_part_id: int = Field(index=True, foreign_key="partner_catalog_part.id", description="The ID of the associated partner catalog part.")
    part_instance_id: str = Field(index=True, description="The part instance ID.")
    van: Optional[str] = Field(index=True, default=None, description="The optional VAN (Vehicle Assembly Number).")
    twin_id: Optional[int] = Field(unique=True, foreign_key="twin.id", description=TWIN_ID_DESCRIPTION)

    # Relationships
    partner_catalog_part: PartnerCatalogPart = Relationship(back_populates="serialized_parts")
    twin: Optional[Twin] = Relationship(back_populates="serialized_part")

    __table_args__ = (
        UniqueConstraint("part_instance_id", "partner_catalog_part_id", name="uk_serialized_part_partner_catalog_part_id_part_instance_id"),
    )

    __tablename__ = "serialized_part"


class JISPart(SQLModel, table=True):
    """
    Represents details about a part of type 'Just In Sequence part'. 
    This table holds information about the id assigned by the manufacturer to the JIS part (jis_number). 
    It also links this table to the partner_catalog_part and the twin tables through
    foreign keys (partner_catalog_part _id and twin_id respectively). 

    Attributes:
        id (Optional[int]): The unique identifier for the JIS part.
        partner_catalog_part_id (int): The ID of the associated partner catalog part. 
        jis_number (str): The JIS number. 
        parent_order_number (Optional[str]): The parent order number. 
        jis_call_date (Optional[datetime]): The JIS call date. 
        twin_id (int): The ID of the associated twin. 

    Relationships:
        partner_catalog_part (PartnerCatalogPart): The partner catalog part this JIS part is related to.
        twin (Twin): The digital twin associated with this JIS part.

    Table Name:
        jis_part
    """
    id: Optional[int] = Field(default=None, primary_key=True)
    partner_catalog_part_id: int = Field(index=True, foreign_key="partner_catalog_part.id", description="The ID of the associated partner catalog part.")
    jis_number: str = Field(index=True, description="The JIS number.")
    parent_order_number: Optional[str] = Field(index=True, default=None, description="The parent order number.")
    jis_call_date: Optional[datetime] = Field(index=True, default=None, description="The JIS call date.")
    twin_id: Optional[int] = Field(unique=True, foreign_key="twin.id", description=TWIN_ID_DESCRIPTION)

    # Relationships
    partner_catalog_part: PartnerCatalogPart = Relationship(back_populates="jis_parts")
    twin: Optional[Twin] = Relationship(back_populates="jis_part")

    __table_args__ = (
        UniqueConstraint("jis_number", "partner_catalog_part_id", name="uk_jis_part_partner_catalog_part_id_jis_number"),
    )

    __tablename__ = "jis_part"


class Batch(SQLModel, table=True):
    """
    Represents details about a Batch production.
    This represents either a group of parts that were produced as a batch (several instances grouped)
    or something that cannot be counted by piece (e.g., liquids that just have a volume).
    This table holds information about the id assigned by the manufacturer to the batch (batch_id).
    It also links this table to the partner_catalog_part and the twin tables through foreign keys
    (partner_catalog_part _id and twin_id respectively). Batches are instance level parts. 
	Other than serialized part and JIS part they can be shared with multiple partners. 
	But each batch can have it‘s own (sub-)list of partners it‘s shared with. 
	Thus we cannot re-use the partner_catalog_part relation of the associated catalog_part.

    Attributes:
        id (Optional[int]): The unique identifier for the batch.
        batch_id (str): The batch ID.
        catalog_part_id (int): The ID of the associated catalog part (foreign key to catalog_part).
        twin_id (Optional[int]): The ID of the associated twin (foreign key to twin).

    Relationships:
        catalog_part (CatalogPart): The catalog part associated with this batch.
        batch_business_partners (List["BatchBusinessPartner"]): The business partners associated with this batch.

    Table Name:
        batch

    Composite Constraints:
        UniqueConstraint: Ensures that the combination of catalog_part_id and batch_id is unique.

    """
    id: Optional[int] = Field(default=None, primary_key=True)
    batch_id: str = Field(index=True, description="The batch ID.")
    catalog_part_id: int = Field(index=True, foreign_key="catalog_part.id", description="The ID of the associated catalog part.")
    twin_id: Optional[int] = Field(unique=True, foreign_key="twin.id", description=TWIN_ID_DESCRIPTION)

    # Relationships
    catalog_part: CatalogPart = Relationship(back_populates="batches")
    batch_business_partners: List["BatchBusinessPartner"] = Relationship(back_populates="batch")
    twin: Optional[Twin] = Relationship(back_populates="batch")

    # Composite Unique Constraint
    __table_args__ = (
        UniqueConstraint("catalog_part_id", "batch_id", name="uk_batch_catalog_part_id_batch_id"),
    )

    __tablename__ = "batch"


class BatchBusinessPartner(SQLModel, table=True):
    """
    Represents the relation between a batch and a business_partner.
    It is linked to batch and business_partner through foreign keys (batch_id and business_partner_id respectively).
    This is the mapping of a batch part to a business partner indicating that (parts of) this batch are sold/delivered to that partner..

    Attributes:
        batch_id (str): The batch ID (foreign key to batch).
        business_partner_id (int): The ID of the associated business partner (foreign key to business_partner).

    Relationships:
        business_partner (BusinessPartner): The business partner associated with this relation.
        batch (Batch): The batch associated with this relation.

    Table Name:
        batch_business_partner

    
    """
    batch_id: int = Field(foreign_key="batch.id", description="The batch ID.", primary_key=True)
    business_partner_id: int = Field(foreign_key="business_partner.id", description=BUSINESS_PARTNER_ID_DESCRIPTION, primary_key=True)

    # Relationships
    business_partner: BusinessPartner = Relationship()
    batch: Batch = Relationship(back_populates="batch_business_partners")

    __tablename__ = "batch_business_partner"


class DataExchangeAgreement(SQLModel, table=True):
    """
    Gives name to a formal agreement and relates it with a business partner.
    The agreement will usually be the digital counterpart of a real-life contractual relationship
    between a supplier and customer about the production and/or delivery of parts.
    It links the data exchange_agreement to a business_partner through a foreign key (business_partner_id).
    This table is also linked to twin_exchange to relate the agreement with a twin_id.

    Attributes:
        id (Optional[int]): The unique identifier for the data exchange agreement.
        name (str): The name of the data exchange agreement.
        business_partner_id (int): The ID of the associated business partner (foreign key to business_partner).

    Relationships:
        business_partner (BusinessPartner): The business partner associated with this agreement.
        data_exchange_contracts (List["DataExchangeContract"]): The contracts associated with this agreement.
        twin_exchanges (List["TwinExchange"]): The twin exchanges associated with this agreement.

    Table Name:
        data_exchange_agreement

    
    """
    id: Optional[int] = Field(default=None, primary_key=True)
    name: str = Field(index=True, description="The name of the data exchange agreement.")
    business_partner_id: int = Field(index=True, foreign_key="business_partner.id", description=BUSINESS_PARTNER_ID_DESCRIPTION)

    # Relationships
    business_partner: BusinessPartner = Relationship(back_populates="data_exchange_agreements")
    data_exchange_contracts: List["DataExchangeContract"] = Relationship(back_populates="data_exchange_agreement")
    twin_exchanges: List["TwinExchange"] = Relationship(back_populates="data_exchange_agreement")

    __table_args__ = (
        UniqueConstraint("business_partner_id", "name", name="uk_data_exchange_agreement_name_business_partner_id"),
    )

    __tablename__ = "data_exchange_agreement"


class DataExchangeContract(SQLModel, table=True):
    """
    Represents a formal contract with a business partner through an agreement.
    It is linked with a data_exchange_agreement through a foreign key (data_exchange_agreement_id).

    Attributes:
        data_exchange_agreement_id (int): The ID of the associated data exchange agreement (foreign key).
        semantic_id (str): The semantic ID of the contract. At a later time we will need to included editors in the frontend for that. 
			The semantic ID refers to one from the types defined here: eclipse-tractusx/sldt-semantic-models: sldt-semantic-models 
        edc_usage_policy_id (str): The EDC usage policy ID.

    Relationships:
        data_exchange_agreement (DataExchangeAgreement): The data exchange agreement associated with this contract.

    Table Name:
        data_exchange_contract

    """
    data_exchange_agreement_id: int = Field(foreign_key="data_exchange_agreement.id", primary_key=True, description="The ID of the associated data exchange agreement.")
    semantic_id: str = Field(primary_key=True, description="The semantic ID of the contract.")
    edc_usage_policy_id: str = Field(description="The EDC usage policy ID.")

    # Relationships
    data_exchange_agreement: DataExchangeAgreement = Relationship(back_populates="data_exchange_contracts")

    __tablename__ = "data_exchange_contract"


class EnablementServiceStack(SQLModel, table=True):
    """
    An instance/installation of the `Enablement services` stack.
    The `Enablement services` stack is a set of services that are used to enable standardized exchange of data between partners.
    For this implementation, it needs to consist at least of an Eclipse Dataspace Connector (EDC)
    and a Digital Twin Registry (DTR) connection.
    It is linked to legal_entity through a foreign key (legal_entity_id) depicting that the EDC and DTR
    are related to the respective (company-owned) BPNL of the data provider 

    Attributes:
        id (Optional[int]): The unique identifier for the enablement service stack.
        name (str): The name of the enablement service stack.
        connection_settings (Optional[Dict[str, Any]]): Connection settings stored as JSON. 
			In the future could contain all necessary config to connect to the DTR/EDC/Submodel service. 
			For the moment we only have one DTR/EDC/Submodel service and it will be statically provided.
        legal_entity_id (int): The ID of the associated legal entity (foreign key to legal_entity).

    Relationships:
        legal_entity (LegalEntity): The legal entity associated with this service stack.
        twin_aspect_registrations (List["TwinAspectRegistration"]): The twin aspect registrations associated with this service stack.
        twin_registrations (List["TwinRegistration"]): The twin registrations associated with this service stack.

    Table Name:
        enablement_service_stack

    """
    id: Optional[int] = Field(default=None, primary_key=True)
    name: str = Field(index=True, unique=True, description="The name of the enablement service stack.")
    connection_settings: Optional[Dict[str, Any]] = Field(
        sa_column=Column(JSON),  # Specify JSON column type
        description="Connection settings stored as JSON",
        default=None
    )
    legal_entity_id: int = Field(index=True, foreign_key="legal_entity.id", description="The ID of the associated legal entity.")

    # Relationships
    legal_entity: LegalEntity = Relationship(back_populates="enablement_service_stacks")
    twin_aspect_registrations: List["TwinAspectRegistration"] = Relationship(back_populates="enablement_service_stack")
    twin_registrations: List["TwinRegistration"] = Relationship(back_populates="enablement_service_stack")


    __tablename__ = "enablement_service_stack"


class TwinAspect(SQLModel, table=True):
    """
    Represents an aspect (document) associated to a certain twin.
    It holds information about the submodel (id) and semantics (id).
    It is linked to twin through a foreign key (twin_id).

    Attributes:
        id (Optional[int]): The unique identifier for the twin aspect.
        submodel_id (UUID): The submodel ID. Like aas_id the submodel_id can be auto-generated.		
        semantic_id (str): The semantic ID. Semantic_id will need to come from the frontend (or API caller)
        twin_id (int): The ID of the associated twin (foreign key to twin).

    Relationships:
        twin (Twin): The twin associated with this aspect.
        twin_aspect_registrations (List["TwinAspectRegistration"]): The registrations associated with this twin aspect.

    Table Name:
        twin_aspect

    """
    id: Optional[int] = Field(default=None, primary_key=True)
    submodel_id: UUID = Field(default_factory=uuid4, unique=True, description="The submodel ID.")
    semantic_id: str = Field(index=True, description="The semantic ID.")
    twin_id: int = Field(index=True, foreign_key="twin.id", description=TWIN_ID_DESCRIPTION)

    # Relationships
    twin: Twin = Relationship(back_populates="twin_aspects")
    twin_aspect_registrations: List["TwinAspectRegistration"] = Relationship(back_populates="twin_aspect")

    __table_args__ = (
        UniqueConstraint("twin_id", "semantic_id", name="uk_twin_aspect_twin_id_semantic_id"),
    )

    __tablename__ = "twin_aspect"

    def find_registration_by_stack_id(self, enablement_service_stack_id: int) -> Optional["TwinAspectRegistration"]:
        """Find the registration for a given enablement service stack."""
        for registration in self.twin_aspect_registrations:
            if registration.enablement_service_stack_id == enablement_service_stack_id:
                return registration
        return None


class TwinAspectRegistration(SQLModel, table=True):
    """
    Represents the relation between a twin_aspect and an enablement_service_stack
    through their ids (twin_aspect_id and enablement_service_stack_id).
    It holds information about the status, the registration mode and creation and update dates.

    Attributes:
        twin_aspect_id (int): The ID of the associated twin aspect (foreign key to twin_aspect).
        enablement_service_stack_id (int): The ID of the associated enablement service stack (foreign key).
        status (int): The status of the registration.
			It‘s actually the status for all 3 services DTR/EDC/Submodel Service (number). It will be set by the system internally.
        registration_mode (int): The registration mode. It indicates asset bundling (yes or no). 
			In the first version, there is no asset bundling. Later provided by the API caller
        created_date (datetime): The creation date of the registration. Auto-generated in the DB.
        modified_date (datetime): The last modification date of the registration. Auto-generated in the DB.

    Relationships:
        twin_aspect (TwinAspect): The twin aspect being registered.
        enablement_service_stack (EnablementServiceStack): The enablement service stack used for registration.

    Table Name:
        twin_aspect_registration

   
    """
    twin_aspect_id: int = Field(foreign_key="twin_aspect.id", primary_key=True, description="The ID of the associated twin aspect.")
    enablement_service_stack_id: int = Field(foreign_key="enablement_service_stack.id", primary_key=True, description="The ID of the associated enablement service stack.")
    status: int = Field(index=True, default=0, description="The status of the registration.", sa_type=SmallInteger) # TODO: Use Enum for status
    registration_mode: int = Field(index=True, default=0, description="The registration mode.", sa_type=SmallInteger) # TODO: Use Enum for registration mode
    created_date: datetime = Field(index=True, default_factory=datetime.utcnow, description="The creation date of the registration.")
    modified_date: datetime = Field(index=True, default_factory=datetime.utcnow, description="The last modification date of the registration.")

    # Relationships
    twin_aspect: TwinAspect = Relationship(back_populates="twin_aspect_registrations")
    enablement_service_stack: EnablementServiceStack = Relationship(back_populates="twin_aspect_registrations")

    __tablename__ = "twin_aspect_registration"


class TwinExchange(SQLModel, table=True):
    """
    Represents the relation between a twin and a data_exchange_agreement.
    It is indicating that documents/aspects attached to this twin are shared with the respective business part
    via (an) EDC asset(s) and related EDC contract definition(s).
    It is linked to twin and data_exchange_agreement through foreign keys
    (twin_id and data_exchange_agreement_id).

    Attributes:
        twin_id (int): The ID of the associated twin (foreign key to twin).
        data_exchange_agreement_id (int): The ID of the associated data exchange agreement (foreign key).
        is_cancelled (bool): Whether the twin exchange is cancelled. This is set to true when the data exchange agreement is cancelled.

    Relationships:
        twin (Twin): The twin involved in the exchange.
        data_exchange_agreement (DataExchangeAgreement): The data exchange agreement governing the exchange.

    Table Name:
        twin_exchange

    
    """
    twin_id: int = Field(foreign_key="twin.id", primary_key=True, description=TWIN_ID_DESCRIPTION)
    data_exchange_agreement_id: int = Field(index=True, foreign_key="data_exchange_agreement.id", primary_key=True, description="The ID of the associated data exchange agreement.")
    is_cancelled: bool = Field(index=True, default=False, description="Whether the twin exchange is cancelled. This is set to true when the data exchange agreement is cancelled.")

    # Relationships
    twin: Twin = Relationship(back_populates="twin_exchanges")
    data_exchange_agreement: DataExchangeAgreement = Relationship(back_populates="twin_exchanges")

    __tablename__ = "twin_exchange"


class TwinRegistration(SQLModel, table=True):
    """
    Represents the relation between s twin and an enablement_service_stack
    through their ids (twin_id and enablement_service_stack_id).
    It also indicates if the twin is registered in the DTR using a boolean (dtr_registered).

    Attributes:
        twin_id (int): The ID of the associated twin (foreign key to twin).
        enablement_service_stack_id (int): The ID of the associated enablement service stack (foreign key).
        dtr_registered (bool): Whether the twin is registered in the DTR.

    Relationships:
        twin (Twin): The twin being registered.
        enablement_service_stack (EnablementServiceStack): The enablement service stack used for registration.

    Table Name:
        twin_registration

    """
    twin_id: int = Field(foreign_key="twin.id", primary_key=True, description=TWIN_ID_DESCRIPTION)
    enablement_service_stack_id: int = Field(foreign_key="enablement_service_stack.id", primary_key=True, description="The ID of the associated enablement service stack.")
    dtr_registered: bool = Field(index=True, default=False, description="Whether the twin is registered in the DTR.")

    # Relationships
    twin: Twin = Relationship(back_populates="twin_registrations")
    enablement_service_stack: EnablementServiceStack = Relationship(back_populates="twin_registrations")

    __tablename__ = "twin_registration"<|MERGE_RESOLUTION|>--- conflicted
+++ resolved
@@ -173,9 +173,8 @@
         id (Optional[int]): The unique identifier for the catalog part.
         manufacturer_part_id (str): The manufacturer part ID. 
         legal_entity_id (int): The ID of the associated legal entity. 
-        twin_id (Optional[int]): The ID of the associated twin. 
-        category (Optional[str]): The category of the catalog part.
-        bpns (Optional[str]): The optional site information (BPNS) of the catalog part. It is a link to a 'site information' of a business partner (s at the end).
+        twin_id (Optional[int]): The ID of the associated twin.
+        extra_metadata(Dict[str, Any]): Column holding extra metadata (not necessary for twin generation) about a catalog part (e.g. description, category, BPNS)
 
     Relationships:
         legal_entity (LegalEntity): The legal entity that offers this catalog part.
@@ -191,7 +190,6 @@
     legal_entity_id: int = Field(index=True, foreign_key="legal_entity.id", description="The ID of the associated legal entity.")
     twin_id: Optional[int] = Field(unique=True, foreign_key="twin.id", description=TWIN_ID_DESCRIPTION, default=None)
     name: str = Field(default="", description="The name of the catalog part at the manufacturer.")
-<<<<<<< HEAD
     
     # JSON field that contains all additional metadata
     extra_metadata: Dict[str, Any] = Field(
@@ -199,16 +197,6 @@
         sa_column=Column(JSON),
         description="Extended metadata for the catalog part as a JSON object, containing: description, category, bpns, materials, width, height, length, weight"
     )
-=======
-    description: Optional[str] = Field(default=None, description="The description of the catalog part.")
-    category: Optional[str] = Field(default=None, description="The category of the catalog part.")
-    bpns: Optional[str] = Field(default=None, description="The optional site information (BPNS) of the catalog part.")
-    materials: List[Material] = Field(default_factory=list, sa_column=Column(JSON), description="List of materials, e.g. [{'name':'aluminum','share':20.5}, {'name':'steel','share':75.25}]")
-    width: Optional[Measurement] = Field(default=None, sa_column=Column(JSON), description="Width of the part")
-    height: Optional[Measurement] = Field(default=None, sa_column=Column(JSON), description="Height of the part")
-    length: Optional[Measurement] = Field(default=None, sa_column=Column(JSON), description="Length of the part")
-    weight: Optional[Measurement] = Field(default=None, sa_column=Column(JSON), description="Weight of the part")
->>>>>>> 0bed3704
 
     # Relationships
     legal_entity: LegalEntity = Relationship(back_populates="catalog_parts")
@@ -235,6 +223,9 @@
             if partner_catalog_part.business_partner.bpnl == bpnl:
                 return partner_catalog_part
         return None
+    
+    def get_metadata(self, key: str) -> Any:
+        return self.extra_metadata.get(key) if self.extra_metadata else None
 
 
 class PartnerCatalogPart(SQLModel, table=True):
