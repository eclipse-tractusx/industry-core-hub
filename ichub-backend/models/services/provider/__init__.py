--- conflicted
+++ resolved
@@ -70,10 +70,6 @@
     SerializedPartTwinCreate,
     SerializedPartTwinRead,
     SerializedPartTwinDetailsRead,
-<<<<<<< HEAD
-)
-=======
     SerializedPartTwinShareCreate,
     SerializedPartTwinUnshareCreate
-)
->>>>>>> 53ff5c47
+)