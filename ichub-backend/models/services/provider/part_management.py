#################################################################################
# Eclipse Tractus-X - Industry Core Hub Backend
#
# Copyright (c) 2025 DRÄXLMAIER Group
# (represented by Lisa Dräxlmaier GmbH)
# Copyright (c) 2025 Contributors to the Eclipse Foundation
#
# See the NOTICE file(s) distributed with this work for additional
# information regarding copyright ownership.
#
# This program and the accompanying materials are made available under the
# terms of the Apache License, Version 2.0 which is available at
# https://www.apache.org/licenses/LICENSE-2.0.
#
# Unless required by applicable law or agreed to in writing, software
# distributed under the License is distributed on an "AS IS" BASIS
# WITHOUT WARRANTIES OR CONDITIONS OF ANY KIND,
# either express or implied. See the
# License for the specific language govern in permissions and limitations
# under the License.
#
# SPDX-License-Identifier: Apache-2.0
#################################################################################

from datetime import datetime
from typing import Any, Dict, Optional, List

import enum

from pydantic import BaseModel, Field

from models.metadata_database.provider.models import Material, Measurement
from models.services.provider.partner_management import BusinessPartnerRead
from tools.constants import PARENT_ORDER_NUMBER_DESCRIPTION, VAN_DESCRIPTION

class SharingStatus(enum.IntEnum):
    """The status of the part. (0: draft, 1: pending, 2: registered, 3: shared)"""

    DRAFT = 0
    """The aspect is in draft state and not yet finalized or submitted."""

    PENDING = 1
    """The aspect is pending approval or processing, twin is created in the database but not yet registered in the DTR"""

    REGISTERED = 2
    """The aspect has been registered as Digital Twin in the DTR, but not shared."""

    SHARED = 3
    """The aspect has been shared with a specific partner."""

class StatusBase(BaseModel):
    status: SharingStatus = Field(description="The status of the part. (0: draft, 1: pending, 2: registered, 3: shared)")

class CustomerPartIdBase(BaseModel):
    customer_part_id: str = Field(alias="customerPartId", description="The customer part ID for partner specific mapping of the catalog part.")

class PartnerRelatedPartReadBase(BaseModel):
    business_partner: BusinessPartnerRead = Field(alias="businessPartner", description="The business partner to whom the part is being offered.")

class PartnerRelatedPartCreateBase(BaseModel):
    business_partner_number: str = Field(alias="businessPartnerNumber", description="The unique BPNL of the business partner.")

class CatalogPartBase(BaseModel):
    manufacturer_id: str = Field(alias="manufacturerId", description="The BPNL (manufactuer ID) of the part to register.")
    manufacturer_part_id: str = Field(alias="manufacturerPartId", description="The manufacturer part ID of the part.")

class PartnerCatalogPartBase(PartnerRelatedPartCreateBase, CustomerPartIdBase):
    pass

class CatalogPartRead(CatalogPartBase):
    name: str = Field(description="The name of the part.")
    
    # New field that contains all metadata
    extra_metadata: Optional[Dict[str, Any]] = Field(
        alias="extraMetadata",
        description="Extended metadata for the catalog part, containing: description, category, bpns, materials, width, height, length, weight",
        default=None
    )

    # Deprecated fields - will be phased out in future versions
    category: Optional[str] = Field(description="[Deprecated] The category of the part. Use extra_metadata instead.", default=None)
    bpns: Optional[str] = Field(description="[Deprecated] The site number (BPNS) the part is attached to. Use extra_metadata instead.", default=None)

class CatalogPartReadWithStatus(CatalogPartRead, StatusBase):
    """Simple catalog part read model with status information."""

class CatalogPartDetailsRead(CatalogPartRead):
<<<<<<< HEAD
=======
    description: Optional[str] = Field(description="The decription of the part.", default=None)
    materials: Optional[List[Material]] = Field(description="List of materials, e.g. [{'name':'aluminum','share':20.5}, {'name':'steel','share':75.25}]", default=[])
    width: Optional[Measurement] = Field(description="The width of the part.", default=None)
    height: Optional[Measurement] = Field(description="The height of the part.", default=None)
    length: Optional[Measurement] = Field(description="The length of the part.", default=None)
    weight: Optional[Measurement] = Field(description="The weight of the part.", default=None)
>>>>>>> 0bed3704
    customer_part_ids: Optional[Dict[str, BusinessPartnerRead]] = Field(alias="customerPartIds", description="The list of customer part IDs mapped to the respective Business Partners.", default={})

    # Deprecated fields - will be phased out in future versions
    description: Optional[str] = Field(description="[Deprecated] The description of the part. Use extra_metadata instead.", default=None)
    materials: Optional[List[Material]] = Field(description="[Deprecated] List of materials. Use extra_metadata instead.", default=[])
    width: Optional[Measurement] = Field(description="[Deprecated] The width of the part. Use extra_metadata instead.", default=None)
    height: Optional[Measurement] = Field(description="[Deprecated] The height of the part. Use extra_metadata instead.", default=None)
    length: Optional[Measurement] = Field(description="[Deprecated] The length of the part. Use extra_metadata instead.", default=None)
    weight: Optional[Measurement] = Field(description="[Deprecated] The weight of the part. Use extra_metadata instead.", default=None)

class CatalogPartDetailsReadWithStatus(CatalogPartDetailsRead, StatusBase):
    """Catalog part read model with status information."""

class CatalogPartCreate(CatalogPartDetailsRead):
    pass

class CatalogPartDelete(CatalogPartBase):
    pass

class CatalogPartUpdate(CatalogPartCreate):
    pass

class CatalogPartQuery(BaseModel):
    manufacturer_id: Optional[str] = Field(alias="manufacturerId", description="The BPNL (manufactuer ID) of the part to register.", default=None)
    manufacturer_part_id: Optional[str] = Field(alias="manufacturerPartId", description="The manufacturer part ID of the part.", default=None)

class PartnerCatalogPartCreate(CatalogPartBase, PartnerCatalogPartBase):
    pass

class PartnerCatalogPartDelete(PartnerCatalogPartCreate):
    pass

class PartnerCatalogPartRead(PartnerRelatedPartReadBase, CatalogPartRead, CustomerPartIdBase):
    pass

class PartnerCatalogPartQuery(CatalogPartQuery):
    business_partner_number: Optional[str] = Field(alias="businessPartnerNumber", description="The unique BPNL of the business partner.", default=None)
    customer_part_id: Optional[str] = Field(alias="customerPartId", description="The customer part ID of the part.", default=None)

class BatchBase(BaseModel):
    batch_id: str = Field(alias="batchId", description="The batch ID of the part.")

class BatchRead(CatalogPartDetailsRead, BatchBase):
    pass

class BatchCreate(CatalogPartCreate, BatchBase):  
    pass

class BatchDelete(CatalogPartDelete, BatchBase):
    pass

class BatchQuery(CatalogPartQuery):
    batch_id: Optional[str] = Field(alias="batchId", description="The batch ID of the part.", default=None)

class SerializedPartBase(CatalogPartBase):
    part_instance_id: str = Field(alias="partInstanceId", description="The part instance ID of the serialized part.")

class SerializedPartRead(CatalogPartRead, SerializedPartBase, PartnerRelatedPartReadBase, CustomerPartIdBase):
    van: Optional[str] = Field(description=VAN_DESCRIPTION, default=None)

class SerializedPartReadWithStatus(SerializedPartRead, StatusBase):
    """Serialized part read model with status information."""
    pass

class SerializedPartDetailsRead(SerializedPartRead, CatalogPartDetailsRead):
    pass

class SerializedPartDetailsReadWithStatus(SerializedPartDetailsRead, StatusBase):
    """Serialized part details read model with status information."""
    pass

class SerializedPartCreate(SerializedPartBase, PartnerRelatedPartCreateBase):
    van: Optional[str] = Field(description=VAN_DESCRIPTION, default=None)
    customer_part_id: Optional[str] = Field(alias="customerPartId", description="The customer part ID of the part.", default=None)
    name: Optional[str] = Field(description="The name of the part.", default=None)
    category: Optional[str] = Field(description="The category of the part.", default=None)
    bpns: Optional[str] = Field(description="The site number (BPNS) the part is produced", default=None)

class SerializedPartDelete(SerializedPartBase, PartnerRelatedPartCreateBase):
    pass

class SerializedPartUpdate(SerializedPartCreate):
    pass

class SerializedPartQuery(PartnerCatalogPartQuery):
    part_instance_id: Optional[str] = Field(alias="partInstanceId", description="The part instance ID of the serialized part.", default=None)
    van: Optional[str] = Field(description=VAN_DESCRIPTION, default=None)

class JISPartBase(CatalogPartBase, CustomerPartIdBase):
    jis_number: str = Field(alias="jisNumber", description="The JIS number of the JIS part.")

class JISPartRead(JISPartBase):
    parent_order_number: Optional[str] = Field(alias="parentOrderNumber", description=PARENT_ORDER_NUMBER_DESCRIPTION, default=None)
    jis_call_date: Optional[datetime] = Field(alias="jisCallDate", description="The JIS call date of the JIS part.", default=None)
    business_partner: BusinessPartnerRead = Field(alias="businessPartner", description="The business partner to whom the part is being offered.")

class JISPartCreate(JISPartBase):
    parent_order_number: Optional[str] = Field(description=PARENT_ORDER_NUMBER_DESCRIPTION, default=None)
    jis_call_date: Optional[datetime] = Field(description="The JIS call date of the JIS part.", default=None)
    business_partner_name: str = Field(alias="businessPartnerName", description="The unique name of the business partner to map the catalog part to.")

class JISPartDelete(JISPartBase):
    business_partner_name: str = Field(alias="businessPartnerName", description="The unique name of the business partner to map the catalog part to.")

class JISPartQuery(CatalogPartQuery):
    jis_number: Optional[str] = Field(alias="jisNumber", description="The JIS number of the JIS part.", default=None)
    parent_order_number: Optional[str] = Field(alias="parentOrderNumber", description=PARENT_ORDER_NUMBER_DESCRIPTION, default=None)
    jis_call_date_min: Optional[datetime] = Field(alias="jisCallDate", description="The minimal JIS call date of the JIS part.", default=None)
    jis_call_date_max: Optional[datetime] = Field(alias="jisCallDate", description="The maximal JIS call date of the JIS part.", default=None)<|MERGE_RESOLUTION|>--- conflicted
+++ resolved
@@ -85,20 +85,11 @@
     """Simple catalog part read model with status information."""
 
 class CatalogPartDetailsRead(CatalogPartRead):
-<<<<<<< HEAD
-=======
-    description: Optional[str] = Field(description="The decription of the part.", default=None)
-    materials: Optional[List[Material]] = Field(description="List of materials, e.g. [{'name':'aluminum','share':20.5}, {'name':'steel','share':75.25}]", default=[])
-    width: Optional[Measurement] = Field(description="The width of the part.", default=None)
-    height: Optional[Measurement] = Field(description="The height of the part.", default=None)
-    length: Optional[Measurement] = Field(description="The length of the part.", default=None)
-    weight: Optional[Measurement] = Field(description="The weight of the part.", default=None)
->>>>>>> 0bed3704
     customer_part_ids: Optional[Dict[str, BusinessPartnerRead]] = Field(alias="customerPartIds", description="The list of customer part IDs mapped to the respective Business Partners.", default={})
 
     # Deprecated fields - will be phased out in future versions
     description: Optional[str] = Field(description="[Deprecated] The description of the part. Use extra_metadata instead.", default=None)
-    materials: Optional[List[Material]] = Field(description="[Deprecated] List of materials. Use extra_metadata instead.", default=[])
+    materials: Optional[List[Material]] = Field(description="[Deprecated] List of materials, e.g. [{'name':'aluminum','share':20.5}, {'name':'steel','share':75.25}] . Use extra_metadata instead.", default=[])
     width: Optional[Measurement] = Field(description="[Deprecated] The width of the part. Use extra_metadata instead.", default=None)
     height: Optional[Measurement] = Field(description="[Deprecated] The height of the part. Use extra_metadata instead.", default=None)
     length: Optional[Measurement] = Field(description="[Deprecated] The length of the part. Use extra_metadata instead.", default=None)
