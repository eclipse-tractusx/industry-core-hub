--- conflicted
+++ resolved
@@ -76,13 +76,10 @@
         "name": "Open Connection Management",
         "description": "Handles the connections from the consumer modules, for specific services like digital twin registry and data endpoints"
     },
-<<<<<<< HEAD
-=======
     {
         "name": "Part Discovery Management",
         "description": "Management of the discovery of parts, searching for digital twins and digital twins registries"
-    }
->>>>>>> 53ff5c47
+    },
 ]
 
 app = FastAPI(title="Industry Core Hub Backend API", version="0.0.1", openapi_tags=tags_metadata)
