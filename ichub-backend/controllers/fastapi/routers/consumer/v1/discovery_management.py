#################################################################################
# Eclipse Tractus-X - Industry Core Hub Backend
#
# Copyright (c) 2025 Contributors to the Eclipse Foundation
#
# See the NOTICE file(s) distributed with this work for additional
# information regarding copyright ownership.
#
# This program and the accompanying materials are made available under the
# terms of the Apache License, Version 2.0 which is available at
# https://www.apache.org/licenses/LICENSE-2.0.
#
# Unless required by applicable law or agreed in writing, software
# distributed under the License is distributed on an "AS IS" BASIS
# WITHOUT WARRANTIES OR CONDITIONS OF ANY KIND,
# either express or implied. See the
# License for the specific language govern in permissions and limitations
# under the License.
#
# SPDX-License-Identifier: Apache-2.0
#################################################################################

from fastapi import APIRouter
import json


from fastapi.responses import Response
#from services.consumer import ConnectionService
from models.services.consumer.discovery_management import (
    DiscoverRegistriesRequest,
    DiscoverShellsRequest,
    DiscoverShellRequest,
    DiscoverSubmodelsDataRequest,
    DiscoverSubmodelDataRequest,
    DiscoverSubmodelSemanticIdDataRequest
)

<<<<<<< HEAD
router = APIRouter(prefix="/discover", tags=["Part Discovery Management"])
=======
from typing import Optional, List
from tools.exceptions import exception_responses
from controllers.fastapi.routers.authentication.auth_api import get_authentication_dependency

router = APIRouter(
    prefix="/discover",
    tags=["Part Discovery Management"],
    dependencies=[Depends(get_authentication_dependency())]
)
>>>>>>> 41acc9ef
#connection_service = ConnectionService()

from dtr import dtr_manager  # Use the original manager



@router.post("/registries")
async def discover_registries(request: DiscoverRegistriesRequest) -> Response:
    ## Check if the api key is present and if it is authenticated
    # Clean, simple async call - no manual thread pool management needed!
    result = dtr_manager.consumer.get_dtrs(request.counter_party_id)
    return result

@router.post("/shells")
async def discover_shells(search_request: DiscoverShellsRequest) -> Response:
    """
    Discover digital twin shells using query specifications.
    
    This endpoint discovers available DTRs for the given BPN, negotiates access,
    and searches for shells matching the provided query specifications using
    the /lookup/shellsByAssetLink API.
    
    Args:
        search_request: Request containing counter_party_id (BPN) and query_spec
        
    Returns:
        Response containing discovered shells and metadata
    """
    # Convert query_spec from Pydantic models to JSON serializable format
    query_spec_dict = [
        {"name": spec.name, "value": spec.value} 
        for spec in search_request.query_spec
    ]
    
    # Clean, simple async call - no manual thread pool management needed!
    result = dtr_manager.consumer.discover_shells(
        counter_party_id=search_request.counter_party_id,
        query_spec=query_spec_dict,
        dtr_policies=search_request.dtr_policies,
        limit=search_request.limit,
        cursor=search_request.cursor
    )
    
    # Return the response as JSON
    return Response(
        content=json.dumps(result, indent=2),
        media_type="application/json",
        status_code=200
    )
    
@router.post("/shell")
async def discover_shell(search_request: DiscoverShellRequest) -> Response:
    """
    Discover digital twin shells using query specifications.
    
    This endpoint discovers available DTRs for the given BPN, negotiates access,
    and searches for shells matching the provided query specifications using
    the /lookup/shellsByAssetLink API.
    
    Args:
        search_request: Request containing counter_party_id (BPN) and query_spec
        
    Returns:
        Response containing discovered shells and metadata
    """
    
    # Clean, simple async call - no manual thread pool management needed!
    result = dtr_manager.consumer.discover_shell(
        counter_party_id=search_request.counter_party_id,
        id=search_request.id,
        dtr_policies=search_request.dtr_policies
    )
    
    # Return the response as JSON
    return Response(
        content=json.dumps(result, indent=2),
        media_type="application/json",
        status_code=200
    )


@router.post("/shell/submodels")
async def discover_submodels(search_request: DiscoverSubmodelsDataRequest) -> Response:
    """
    Discover a digital twin shell by ID and retrieve its submodel data in parallel.
    
    This endpoint first discovers the shell using the provided ID, then analyzes its submodels
    to identify unique assets, pre-negotiates access to those assets in parallel, and finally
    fetches the actual submodel data using the negotiated tokens.
    
    The process is optimized to avoid duplicate asset negotiations when multiple submodels
    share the same underlying asset.
    
    Args:
        search_request: Request containing:
            - counter_party_id (BPN): The Business Partner Number
            - id: The shell ID to discover
            - semantic_id_policies: Mapping of semantic IDs to their acceptable policies
        
    Returns:
        Response containing the shell descriptor with submodel data included
        
    Example semantic_id_policies:
    {
        "urn:samm:io.catenax.part_type_information:1.0.0#PartTypeInformation": [
            {
                "odrl:permission": {
                    "odrl:action": {
                        "@id": "odrl:use"
                    },
                    "odrl:constraint": {
                        "odrl:and": [
                            {
                                "odrl:leftOperand": {
                                    "@id": "cx-policy:FrameworkAgreement"
                                },
                                "odrl:operator": {
                                    "@id": "odrl:eq"
                                },
                                "odrl:rightOperand": "DataExchangeGovernance:1.0"
                            },
                            {
                                "odrl:leftOperand": {
                                    "@id": "cx-policy:Membership"
                                },
                                "odrl:operator": {
                                    "@id": "odrl:eq"
                                },
                                "odrl:rightOperand": "active"
                            },
                            {
                                "odrl:leftOperand": {
                                    "@id": "cx-policy:UsagePurpose"
                                },
                                "odrl:operator": {
                                    "@id": "odrl:eq"
                                },
                                "odrl:rightOperand": "cx.core.industrycore:1"
                            }
                        ]
                    }
                },
                "odrl:prohibition": [],
                "odrl:obligation": []
            }
        ]
    }
    """
    
    # Clean, simple async call - no manual thread pool management needed!
    result = dtr_manager.consumer.discover_submodels(
        counter_party_id=search_request.counter_party_id,
        id=search_request.id,
        dtr_policies=search_request.dtr_policies,
        governance=search_request.governance
    )
    
    # Return the response as JSON
    return Response(
        content=json.dumps(result, indent=2),
        media_type="application/json",
        status_code=200
    )
    
@router.post("/shell/submodel")
async def discover_submodel(search_request: DiscoverSubmodelDataRequest) -> Response:
    """
    Discover a specific submodel by exact submodel ID using direct API call for optimal performance.
    
    This endpoint uses the DTR API direct endpoint /shell-descriptors/:base64aasid/submodel-descriptors/:base64submodelid
    for fast, exact lookup of a specific submodel when you know the exact submodel ID.
    
    Args:
        search_request: Request containing:
            - counter_party_id (BPN): The Business Partner Number
            - id: The shell ID to discover
            - submodel_id: The exact submodel ID to retrieve (required)
            - governance: List of policy dictionaries for the target submodel
        
    Returns:
        Response containing single submodel descriptor and data
        
    Example governance structure:
    [
        {
            "odrl:permission": {
                "odrl:action": {"@id": "odrl:use"},
                "odrl:constraint": {
                    "odrl:and": [
                        {
                            "odrl:leftOperand": {"@id": "cx-policy:FrameworkAgreement"},
                            "odrl:operator": {"@id": "odrl:eq"},
                            "odrl:rightOperand": "DataExchangeGovernance:1.0"
                        }
                    ]
                }
            },
            "odrl:prohibition": [],
            "odrl:obligation": []
        }
    ]
    """
    
    # Validate that submodel_id is provided
    if not search_request.submodel_id:
        return Response(
            content=json.dumps({
                "error": "submodelId is required for direct submodel lookup",
                "status": "error"
            }, indent=2),
            media_type="application/json",
            status_code=400
        )
    
    try:
        # Clean, simple async call - no manual thread pool management needed!
        result = dtr_manager.consumer.discover_submodel(
            counter_party_id=search_request.counter_party_id,
            id=search_request.id,
            dtr_policies=search_request.dtr_policies,
            submodel_id=search_request.submodel_id,
            governance=search_request.governance
        )
        
        # Return the response as JSON
        return Response(
            content=json.dumps(result, indent=2),
            media_type="application/json",
            status_code=200
        )
        
    except Exception as e:
        # Forward the original error message from connector service
        error_message = str(e)
        status_code = 500
        
        # Check for specific connector service errors to provide better status codes
        if "No valid asset and policy allowed" in error_message:
            status_code = 403
        elif "negotiation failed" in error_message.lower():
            status_code = 403
        elif "not found" in error_message.lower():
            status_code = 404
        elif "timeout" in error_message.lower():
            status_code = 504
            
        return Response(
            content=json.dumps({
                "error": error_message,
                "status": "error",
                "endpoint": "/discover/shell/submodel"
            }, indent=2),
            media_type="application/json",
            status_code=status_code
        )


@router.post("/shell/submodels/semanticId")
async def discover_submodels_by_semantic_id(search_request: DiscoverSubmodelSemanticIdDataRequest) -> Response:
    """
    Discover submodels by semantic IDs. Searches through all submodels to find matches.
    
    This endpoint discovers the shell and searches through all submodels to find those
    that match the provided semantic IDs (requiring all to match). May return multiple results.
    
    Args:
        search_request: Request containing:
            - counter_party_id (BPN): The Business Partner Number
            - id: The shell ID to discover
            - semantic_ids: List of semantic ID objects to search for
            - semantic_id: Single semantic ID (converted to semantic_ids format)
            - governance: List of policy dictionaries for target submodels
        
    Returns:
        Response containing multiple submodel descriptors and data
        
    Example semantic_id format:
    "urn:samm:io.catenax.part_type_information:1.0.0#PartTypeInformation"
    
    Example semantic_ids format:
    [
        {"type": "GlobalReference", "value": "urn:samm:io.catenax.part_type_information:1.0.0#PartTypeInformation"},
        {"type": "DataElement", "value": "urn:samm:io.catenax.another_aspect:1.0.0#AnotherAspect"}
    ]
    """
    
    # Normalize semantic ID input:
    # If semantic_ids is provided, use it directly and ignore semantic_id
    # If semantic_id is provided (and semantic_ids is None), convert it to semantic_ids format with "GlobalReference" type
    normalized_semantic_ids = None
    if search_request.semantic_ids is not None:
        # Validate semantic_ids format before using
        for i, semantic_id in enumerate(search_request.semantic_ids):
            if not isinstance(semantic_id, dict):
                return Response(
                    content=json.dumps({
                        "error": f"Invalid semantic ID format at index {i}: must be an object with 'type' and 'value' keys",
                        "status": "error"
                    }, indent=2),
                    media_type="application/json",
                    status_code=400
                )
            
            if "type" not in semantic_id or "value" not in semantic_id:
                return Response(
                    content=json.dumps({
                        "error": f"Invalid semantic ID format at index {i}: missing required 'type' or 'value' key",
                        "status": "error"
                    }, indent=2),
                    media_type="application/json",
                    status_code=400
                )
            
            if not isinstance(semantic_id["type"], str) or not isinstance(semantic_id["value"], str):
                return Response(
                    content=json.dumps({
                        "error": f"Invalid semantic ID format at index {i}: 'type' and 'value' must be strings",
                        "status": "error"
                    }, indent=2),
                    media_type="application/json",
                    status_code=400
                )
        
        # Use semantic_ids directly, ignore semantic_id field
        normalized_semantic_ids = search_request.semantic_ids
    elif search_request.semantic_id is not None:
        # Convert semantic_id to semantic_ids format with default "GlobalReference" type
        normalized_semantic_ids = [
            {
                "type": "GlobalReference",
                "value": search_request.semantic_id
            }
        ]
    else:
        return Response(
            content=json.dumps({
                "error": "Either 'semanticIds' or 'semanticId' must be provided for semantic ID search",
                "status": "error"
            }, indent=2),
            media_type="application/json",
            status_code=400
        )
    
    try:
        # Clean, simple async call - no manual thread pool management needed!
        result = dtr_manager.consumer.discover_submodel_by_semantic_ids(
            counter_party_id=search_request.counter_party_id,
            id=search_request.id,
            dtr_policies=search_request.dtr_policies,
            semantic_id_policies=normalized_semantic_ids
        )
        
        # Return the response as JSON
        return Response(
            content=json.dumps(result, indent=2),
            media_type="application/json",
            status_code=200
        )
        
    except Exception as e:
        # Forward the original error message from connector service
        error_message = str(e)
        status_code = 500
        
        # Check for specific connector service errors to provide better status codes
        if "No valid asset and policy allowed" in error_message:
            status_code = 403
        elif "negotiation failed" in error_message.lower():
            status_code = 403
        elif "not found" in error_message.lower():
            status_code = 404
        elif "timeout" in error_message.lower():
            status_code = 504
            
        return Response(
            content=json.dumps({
                "error": error_message,
                "status": "error",
                "endpoint": "/discover/shell/submodels/semanticId"
            }, indent=2),
            media_type="application/json",
            status_code=status_code
        )
    <|MERGE_RESOLUTION|>--- conflicted
+++ resolved
@@ -20,7 +20,7 @@
 # SPDX-License-Identifier: Apache-2.0
 #################################################################################
 
-from fastapi import APIRouter
+from fastapi import APIRouter, Depends
 import json
 
 
@@ -35,11 +35,6 @@
     DiscoverSubmodelSemanticIdDataRequest
 )
 
-<<<<<<< HEAD
-router = APIRouter(prefix="/discover", tags=["Part Discovery Management"])
-=======
-from typing import Optional, List
-from tools.exceptions import exception_responses
 from controllers.fastapi.routers.authentication.auth_api import get_authentication_dependency
 
 router = APIRouter(
@@ -47,7 +42,6 @@
     tags=["Part Discovery Management"],
     dependencies=[Depends(get_authentication_dependency())]
 )
->>>>>>> 41acc9ef
 #connection_service = ConnectionService()
 
 from dtr import dtr_manager  # Use the original manager
