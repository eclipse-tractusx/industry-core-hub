#################################################################################
# Eclipse Tractus-X - Industry Core Hub Backend
#
# Copyright (c) 2025 Contributors to the Eclipse Foundation
#
# See the NOTICE file(s) distributed with this work for additional
# information regarding copyright ownership.
#
# This program and the accompanying materials are made available under the
# terms of the Apache License, Version 2.0 which is available at
# https://www.apache.org/licenses/LICENSE-2.0.
#
# Unless required by applicable law or agreed to in writing, software
# distributed under the License is distributed on an "AS IS" BASIS
# WITHOUT WARRANTIES OR CONDITIONS OF ANY KIND,
# either express or implied. See the
# License for the specific language govern in permissions and limitations
# under the License.
#
# SPDX-License-Identifier: Apache-2.0
#################################################################################

hostname: "http://localhost:9000"

authorization:
  enabled: true
  api_key:
    key: "X-Api-Key"
<<<<<<< HEAD
    value: <<example>>
  keycloak:
    enabled: false
    auth_url: "https://<central-idp-url>/auth/"
    realm: "<realm>"
    client_id: "<client-id>"
    client_secret: "<client-secret>"
=======
    value: "<<example>>"
>>>>>>> c49a4b92
agreements:
  - semanticid: urn:samm:io.catenax.us_tariff_information:1.0.0#UsTariffInformation
    usage:
      context:
        odrl: http://www.w3.org/ns/odrl/2/
        cx-policy: https://w3id.org/catenax/policy/
      permission:
        - action: odrl:use
          LogicalConstraint: odrl:and
          constraints:
            - leftOperand: cx-policy:FrameworkAgreement
              operator: odrl:eq
              rightOperand: DataExchangeGovernance:1.0
            - leftOperand: cx-policy:Membership
              operator: odrl:eq
              rightOperand: active
            - leftOperand: cx-policy:UsagePurpose
              operator: odrl:eq
              rightOperand: cx.core.industrycore:1
      prohibition: []
      obligation: []
    access:
      context:
        odrl: http://www.w3.org/ns/odrl/2/
        cx-policy: https://w3id.org/catenax/policy/
      permission:
        - action: odrl:use
          constraints:
            - leftOperand: cx-policy:Membership
              operator: odrl:eq
              rightOperand: active
      prohibition: []
      obligation: []
  - semanticid: urn:samm:io.catenax.serial_part:3.0.0#SerialPart
    usage:
      context:
        odrl: http://www.w3.org/ns/odrl/2/
        cx-policy: https://w3id.org/catenax/policy/
      permission:
        - action: odrl:use
          LogicalConstraint: odrl:and
          constraints:
            - leftOperand: cx-policy:FrameworkAgreement
              operator: odrl:eq
              rightOperand: DataExchangeGovernance:1.0
            - leftOperand: cx-policy:Membership
              operator: odrl:eq
              rightOperand: active
            - leftOperand: cx-policy:UsagePurpose
              operator: odrl:eq
              rightOperand: cx.core.industrycore:1
      prohibition: []
      obligation: []
    access:
      context:
        odrl: http://www.w3.org/ns/odrl/2/
        cx-policy: https://w3id.org/catenax/policy/
      permission:
        - action: odrl:use
          constraints:
            - leftOperand: cx-policy:Membership
              operator: odrl:eq
              rightOperand: active
      prohibition: []
      obligation: []
  - semanticid: urn:samm:io.catenax.part_type_information:1.0.0#PartTypeInformation
    usage:
      context:
        odrl: http://www.w3.org/ns/odrl/2/
        cx-policy: https://w3id.org/catenax/policy/
      permission:
        - action: odrl:use
          LogicalConstraint: odrl:and
          constraints:
            - leftOperand: cx-policy:FrameworkAgreement
              operator: odrl:eq
              rightOperand: DataExchangeGovernance:1.0
            - leftOperand: cx-policy:Membership
              operator: odrl:eq
              rightOperand: active
            - leftOperand: cx-policy:UsagePurpose
              operator: odrl:eq
              rightOperand: cx.core.industrycore:1
      prohibition: []
      obligation: []
    access:
      context:
        odrl: http://www.w3.org/ns/odrl/2/
        cx-policy: https://w3id.org/catenax/policy/
      permission:
        - action: odrl:use
          constraints:
            - leftOperand: cx-policy:Membership
              operator: odrl:eq
              rightOperand: active
      prohibition: []
      obligation: []

database:
  connectionString: "postgresql://user:password@localhost:5432/ichub"
  echo: false

cors:
  enabled: true
  allow_origins:
    - "http://localhost:5173"     # Vite dev server
    - "http://localhost:3000"     # React dev server
    - "http://localhost:8080"     # Alternative frontend port
    - "http://127.0.0.1:5173"     # Alternative localhost notation
    - "http://127.0.0.1:3000"
    - "http://127.0.0.1:8080"
  allow_credentials: true
  allow_methods:
    - "GET"
    - "POST"
    - "PUT"
    - "DELETE"
    - "OPTIONS"
    - "PATCH"
  allow_headers:
    - "*"

server:
  # Worker configuration
  workers:
    max_workers: 1                        # Single worker for optimal in-memory state
    worker_threads: 200                   # High thread count for blocking operations

  # Timeout configuration (in seconds)
  timeouts:
    keep_alive: 300                       # 5 minutes for DTR operations
    graceful_shutdown: 30    

consumer:
  discovery:
    discovery_finder:
      url: "https://<discovery-finder>/api/v1.0/administration/connectors/discovery/search"
    connector_discovery:
      key: "bpn"
    oauth:
      url: "https://<centralidp.url>/auth/"
      realm: "CX-Central"
      client_id: "<client-id>>"
      client_secret: "<client-secret>"
    digitalTwinRegistry:
      dct_type_key: "dct:type"
      dct_type_filter:
        operandLeft: "'http://purl.org/dc/terms/type'.'@id'"
        operator: "="
        operandRight: "https://w3id.org/catenax/taxonomy#DigitalTwinRegistry"
  connector:
    dataspace:
      version: "jupiter"
    controlplane:
      hostname: "https://<control-plane-edc-consumer>"
      apiKeyHeader: "X-Api-Key"
      apiKey: "<api-key-edc-consumer>"
      managementPath: "/management"
      protocolPath: "/api/v1/dsp"
      catalogPath: "/catalog"
  governance:
      - semanticid: "urn:samm:io.catenax.part_type_information:1.0.0#PartTypeInformation"
        policies: 
          - strict: false #-- Enable here the permutations of constraints (order not matters)
            permission:
            - action: odrl:use
              LogicalConstraint: odrl:and
              constraints:
                - leftOperand: cx-policy:FrameworkAgreement
                  operator: odrl:eq
                  rightOperand: DataExchangeGovernance:1.0
                - leftOperand: cx-policy:Membership
                  operator: odrl:eq
                  rightOperand: active
                - leftOperand: cx-policy:UsagePurpose
                  operator: odrl:eq
                  rightOperand: cx.core.industrycore:1
            prohibition: []
            obligation: []
          - strict: true #-- Disable here the permutations of constraints (order matters)
            permission:
            - action: odrl:use
              LogicalConstraint: odrl:and
              constraints:
                - leftOperand: cx-policy:FrameworkAgreement
                  operator: odrl:eq
                  rightOperand: DataExchangeGovernance:1.0
                - leftOperand: cx-policy:Membership
                  operator: odrl:eq
                  rightOperand: active
            prohibition: []
            obligation: []
      - semanticid: "urn:samm:io.catenax.part_type_information:1.0.0#SerialPart"
        policies: 
          - strict: false #-- Enable here the permutations of constraints (order not matters)
            permission:
            - action: odrl:use
              LogicalConstraint: odrl:and
              constraints:
                - leftOperand: cx-policy:FrameworkAgreement
                  operator: odrl:eq
                  rightOperand: DataExchangeGovernance:1.0
                - leftOperand: cx-policy:Membership
                  operator: odrl:eq
                  rightOperand: active
                - leftOperand: cx-policy:UsagePurpose
                  operator: odrl:eq
                  rightOperand: cx.core.industrycore:1
            prohibition: []
            obligation: []
          - strict: true #-- Disable here the permutations of constraints (order matters)
            permission:
            - action: odrl:use
              LogicalConstraint: odrl:and
              constraints:
                - leftOperand: cx-policy:FrameworkAgreement
                  operator: odrl:eq
                  rightOperand: DataExchangeGovernance:1.0
                - leftOperand: cx-policy:Membership
                  operator: odrl:eq
                  rightOperand: active
            prohibition: []
            obligation: []
provider:
  connector: 
    dataspace:
      version: "jupiter"
    controlplane:
      hostname: "https://<provider-edc-control-plane>"
      apiKeyHeader: "X-Api-Key"
      apiKey: "<api-key-controlplane>"
      managementPath: "/management"
      protocolPath: "/api/v1/dsp"
    dataplane:
      hostname: "https://<provider-edc-dataplane>"
      publicPath: "/api/public"

  digitalTwinRegistry:
    hostname: "https://<provider-digital-twin-registry>"
    apiPath: "/api/v3"
    uri: ""
    asset_config:
      dct_type: "https://w3id.org/catenax/taxonomy#DigitalTwinRegistry"
      # existing_asset_id: <registry-asset> # -- In case an existing DTR asset wants to be used specify here the id, otherwise it will be created based on the url, if it not exists it will be created
    lookup:
      uri: ""
    policy:
      usage:
        context:
          odrl: "http://www.w3.org/ns/odrl/2/"
          cx-policy: "https://w3id.org/catenax/policy/"
        permission:
          - action: odrl:use
            LogicalConstraint: odrl:and
            constraints:
              - leftOperand: cx-policy:FrameworkAgreement
                operator: odrl:eq
                rightOperand: DataExchangeGovernance:1.0
              - leftOperand: cx-policy:Membership
                operator: odrl:eq
                rightOperand: active
              - leftOperand: cx-policy:UsagePurpose
                operator: odrl:eq
                rightOperand: cx.core.digitalTwinRegistry:1
        prohibition: []
        obligation: []
      access:
        context:
          odrl: "http://www.w3.org/ns/odrl/2/"
          cx-policy: "https://w3id.org/catenax/policy/"
        permission:
          - action: odrl:use
            constraints:
              - leftOperand: cx-policy:Membership
                operator: odrl:eq
                rightOperand: active
        prohibition: []
        obligation: []

  submodel_dispatcher:
    path: "./data/submodels"
    apiPath: /submodel-dispatcher<|MERGE_RESOLUTION|>--- conflicted
+++ resolved
@@ -26,7 +26,6 @@
   enabled: true
   api_key:
     key: "X-Api-Key"
-<<<<<<< HEAD
     value: <<example>>
   keycloak:
     enabled: false
@@ -34,9 +33,6 @@
     realm: "<realm>"
     client_id: "<client-id>"
     client_secret: "<client-secret>"
-=======
-    value: "<<example>>"
->>>>>>> c49a4b92
 agreements:
   - semanticid: urn:samm:io.catenax.us_tariff_information:1.0.0#UsTariffInformation
     usage:
