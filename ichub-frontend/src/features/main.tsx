--- conflicted
+++ resolved
@@ -31,13 +31,8 @@
   
   export const features = [
     { icon: <Storefront />, path: '/catalog', disabled: false },
-<<<<<<< HEAD
+    { icon: <FindInPage />, path: '/dataspace-discovery', disabled: false },
+    { icon: <Dashboard />, path: '/serialized-parts', disabled: false },
     { icon: <People />, path: '/partners', disabled: false },
-    { icon: <FindInPage />, path: '/dataspace-discovery', disabled: false },
-=======
-    { icon: <Dashboard />, path: '/serialized-parts', disabled: false },
-    { icon: <People />, path: '/shared', disabled: false },
-    { icon: <FindInPage />, path: '/discover-parts', disabled: false },
->>>>>>> 5c517587
     { icon: <Assignment />, path: '/status', disabled: true }
   ];