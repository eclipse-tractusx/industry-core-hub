/********************************************************************************
 * Eclipse Tractus-X - Industry Core Hub Frontend
 *
 * Copyright (c) 2025 Contributors to the Eclipse Foundation
 *
 * See the NOTICE file(s) distributed with this work for additional
 * information regarding copyright ownership.
 *
 * This program and the accompanying materials are made available under the
 * terms of the Apache License, Version 2.0 which is available at
 * https://www.apache.org/licenses/LICENSE-2.0.
 *
 * Unless required by applicable law or agreed to in writing, software
 * distributed under the License is distributed on an "AS IS" BASIS
 * WITHOUT WARRANTIES OR CONDITIONS OF ANY KIND,
 * either express or implied. See the
 * License for the specific language govern in permissions and limitations
 * under the License.
 *
 * SPDX-License-Identifier: Apache-2.0
********************************************************************************/

import { Box, Chip, Snackbar, Alert, Card, CardContent, Divider, Tooltip, IconButton, CircularProgress } from '@mui/material'
import Grid2 from '@mui/material/Grid2';
import { Typography } from '@mui/material';
import { PartType, StatusVariants } from '../../types/types';
import { PieChart } from '@mui/x-charts/PieChart';
import WifiTetheringErrorIcon from '@mui/icons-material/WifiTetheringError';
import BusinessIcon from '@mui/icons-material/Business';
import InventoryIcon from '@mui/icons-material/Inventory';
import LocationOnIcon from '@mui/icons-material/LocationOn';
import DescriptionIcon from '@mui/icons-material/Description';
import FingerprintIcon from '@mui/icons-material/Fingerprint';
import AccessTimeIcon from '@mui/icons-material/AccessTime';
import UpdateIcon from '@mui/icons-material/Update';
import ShareIcon from '@mui/icons-material/Share';
import InfoIcon from '@mui/icons-material/Info';
import WarningIcon from '@mui/icons-material/Warning';
import AccountTreeIcon from '@mui/icons-material/AccountTree';
import CloudUploadIcon from '@mui/icons-material/CloudUpload';
import { SharedPartner } from '../../types/types';
import SharedTable from './SharedTable';
import SubmodelViewer from './SubmodelViewer';
import DarkSubmodelViewer from './DarkSubmodelViewer';
import { useEffect, useState } from 'react';
import { fetchCatalogPartTwinDetails, registerCatalogPartTwin } from '../../api';
import { CatalogPartTwinDetailsRead, CatalogPartTwinCreateType } from '../../types/twin-types';

interface ProductDataProps {
    part: PartType;
    sharedParts: SharedPartner[];
    twinDetails?: CatalogPartTwinDetailsRead | null;
    onPartUpdated?: () => void; // Callback to refresh part data after twin registration
}

const ProductData = ({ part, sharedParts, twinDetails: propTwinDetails, onPartUpdated }: ProductDataProps) => {
    const [twinDetails, setTwinDetails] = useState<CatalogPartTwinDetailsRead | null>(propTwinDetails || null);
    const [isLoadingTwin, setIsLoadingTwin] = useState(false);
    const [isUpdatingParent, setIsUpdatingParent] = useState(false);
    const [copySnackbar, setCopySnackbar] = useState<{ open: boolean; message: string; severity: 'success' | 'error' }>({ open: false, message: '', severity: 'success' });
    
    // Submodel viewer dialog state
    const [submodelViewerOpen, setSubmodelViewerOpen] = useState(false);
    const [selectedSubmodel, setSelectedSubmodel] = useState<{
        id: string;
        idShort: string;
        semanticId: {
            type: string;
            keys: Array<{
                type: string;
                value: string;
            }>;
        };
    } | null>(null);
    const [selectedSubmodelId, setSelectedSubmodelId] = useState<string>('');
    const [selectedSemanticId, setSelectedSemanticId] = useState<string>('');

<<<<<<< HEAD
const ProductData = ({ part, sharedParts }: ProductDataProps) => {
  return (
    <Grid2 container size={12} justifyContent="space-between" className="mb-5" columnSpacing={8}>
        <Grid2 size={12}>
            <Grid2 className="ml-5 title-subtitle">
                <Typography variant="h2">{part.name}</Typography>
                <Typography variant="caption1">{part.extraMetadata?.["ichub:category"]}</Typography>
            </Grid2>
        </Grid2>
        
        <Grid2 size={{lg: 5, md: 12, sm: 12}} display={"flex"} flexDirection={"column"}>
            {/*Content on the left side*/}
            <Grid2 className="product-card-details mb-5">
                <Box>
                    <Typography variant="label3">Manufacturer</Typography>
                    <Typography variant="body1">{part.manufacturerId}</Typography>
                </Box>
                <Box>
                    <Typography variant="label3">Manufacturer Part Id</Typography>
                    <Typography variant="body1">{part.manufacturerPartId}</Typography>
                </Box>
                <Box>
                    <Typography variant="label3">Site of Origin (BPNS)</Typography>
                    <Typography variant="body1">{part.extraMetadata?.["ichub:bpns"] ?? "-"}</Typography>
                </Box>
                <Box>
                    <Typography variant="label3">Description</Typography>
                    <Typography variant="body3">{part.extraMetadata?.["ichub:description"] ?? "-"}</Typography>
=======
    const handleRegisterTwin = async () => {
        try {
            setIsUpdatingParent(true);
            const twinToCreate: CatalogPartTwinCreateType = {
                manufacturerId: part.manufacturerId,
                manufacturerPartId: part.manufacturerPartId,
            };
            await registerCatalogPartTwin(twinToCreate);
            // Show success message immediately
            setCopySnackbar({ open: true, message: 'Part twin registered successfully!', severity: 'success' });

            // Delay refresh so the snackbar is visible before re-rendering content
            setTimeout(async () => {
                // Refetch twin details to update the UI
                if (part.manufacturerId && part.manufacturerPartId) {
                    setIsLoadingTwin(true);
                    try {
                        const twinData = await fetchCatalogPartTwinDetails(part.manufacturerId, part.manufacturerPartId);
                        setTwinDetails(twinData);
                    } catch (error) {
                        console.error('Error fetching updated twin details:', error);
                    } finally {
                        setIsLoadingTwin(false);
                    }
                }

                // Call the parent callback to refresh the part data and update status
                try {
                    if (onPartUpdated) {
                        onPartUpdated();
                    }
                } catch (err) {
                    console.error('Error in onPartUpdated callback:', err);
                } finally {
                    setIsUpdatingParent(false);
                }
            }, 1000);
        } catch (error) {
            console.error("Error registering part twin:", error);
            setCopySnackbar({ open: true, message: 'Failed to register part twin!', severity: 'error' });
            setIsUpdatingParent(false);
        }
    };

    useEffect(() => {
        // If twin details are provided as prop, use them
        if (propTwinDetails) {
            setTwinDetails(propTwinDetails);
            return;
        }

        // Otherwise, fetch them (for backward compatibility)
        const fetchTwinData = async () => {
            if (part.manufacturerId && part.manufacturerPartId) {
                setIsLoadingTwin(true);
                try {
                    
                    const twinData = await fetchCatalogPartTwinDetails(part.manufacturerId, part.manufacturerPartId);
                    
                    setTwinDetails(twinData);
                } catch (error) {
                    console.error('Error fetching twin details:', error);
                    setTwinDetails(null);
                } finally {
                    setIsLoadingTwin(false);
                }
            }
        };

        fetchTwinData();
    }, [part.manufacturerId, part.manufacturerPartId, propTwinDetails]);

    const handleCopy = async (text: string, fieldName: string) => {
        try {
            await navigator.clipboard.writeText(text);
            setCopySnackbar({ open: true, message: `${fieldName} copied to clipboard!`, severity: 'success' });
        } catch (error) {
            console.error('Failed to copy:', error);
            setCopySnackbar({ open: true, message: `Failed to copy ${fieldName}`, severity: 'error' });
        }
    };

    const handleCloseSnackbar = () => {
        setCopySnackbar({ open: false, message: '', severity: 'success' });
    };

    const formatDate = (dateString: string) => {
        if (!dateString) return 'Not available';
        try {
            return new Date(dateString).toLocaleDateString('en-US', {
                year: 'numeric',
                month: 'short',
                day: 'numeric',
                hour: '2-digit',
                minute: '2-digit'
            });
        } catch {
            return 'Invalid date';
        }
    };

    // Removed unused helpers (getStatusLabel, parseSemanticId)

    return (
        <Box sx={{ width: '100%', p: 2, position: 'relative' }}>
            {/* Loading overlay for parent updates */}
            {isUpdatingParent && (
                <Box sx={{
                    position: 'absolute',
                    top: 0,
                    left: 0,
                    right: 0,
                    bottom: 0,
                    backgroundColor: 'rgba(0, 0, 0, 0.7)',
                    zIndex: 9999,
                    display: 'flex',
                    alignItems: 'center',
                    justifyContent: 'center',
                    borderRadius: 2,
                }}>
                    <Box sx={{ 
                        display: 'flex', 
                        flexDirection: 'column', 
                        alignItems: 'center',
                        gap: 2,
                        backgroundColor: 'rgba(15, 23, 42, 0.95)',
                        p: 4,
                        borderRadius: 2,
                        border: '1px solid rgba(59, 130, 246, 0.3)',
                    }}>
                        <CircularProgress size={40} sx={{ color: '#3b82f6' }} />
                        <Typography variant="h6" sx={{ color: 'text.primary' }}>
                            Updating part status...
                        </Typography>
                        <Typography variant="body2" sx={{ color: 'text.secondary', textAlign: 'center' }}>
                            Please wait while we refresh the twin information
                        </Typography>
                    </Box>
>>>>>>> 0bed3704
                </Box>
            )}
            
            {/* Header Section */}
            <Card sx={{ 
                mb: 3, 
                background: 'linear-gradient(135deg, rgba(30, 41, 59, 0.95), rgba(15, 23, 42, 0.98))',
                border: '1px solid rgba(59, 130, 246, 0.3)',
                borderLeft: '4px solid #3b82f6',
                borderRadius: 3,
                boxShadow: '0 8px 32px rgba(0, 0, 0, 0.4)',
                backdropFilter: 'blur(10px)',
                transition: 'all 0.3s ease',
                '&:hover': {
                    boxShadow: '0 12px 40px rgba(0, 0, 0, 0.5)',
                    transform: 'translateY(-2px)'
                }
<<<<<<< HEAD
            </Box>
            {/*Materials and dimensions*/}
            <Box className="product-card mb-5">
                <Typography variant="h6" className="mt-4">More Information:</Typography>
                <Box component="ul"
                    sx={{
                        listStyle: 'none',
                        padding: 0,
                        mt: 2,
                        display: 'flex',
                        flexDirection: { xs: 'column', md: 'row' },
                        alignItems: 'flex-start',
                        gap: { xs: 0, md: 8 },
                    }}
                >
                    {/*chart of materials*/}
                    <Grid2 size={{ md: 8, xs: 12 }}>
                        <Typography variant="label3">Materials:</Typography>
                        {(part.extraMetadata?.["ichub:materials"] && part.extraMetadata["ichub:materials"].length > 0) ? (
                            <PieChart
                                series={[
                                    {
                                        data: part.extraMetadata["ichub:materials"].map((material: { share: any; name: any; }) => ({
                                            value: material.share,
                                            label: material.name,
                                        })),
                                        highlightScope: { fade: 'global', highlight: 'item' },
                                    },
                                ]}
                                width={200}
                                height={200}
                            />
                        ) : (
                            <Box
                                component="ul"
                                sx={{
                                    listStyle: 'none',
                                    padding: 0,
                                    mt: 2,
=======
            }}>
                <CardContent sx={{ 
                    p: 4,
                    '&:last-child': {
                        paddingBottom: 4
                    }
                }}>
                    <Box sx={{ position: 'relative' }}>
                        {/* Digital Twin IDs - Top Right Corner */}
                        <Box sx={{ 
                            position: 'absolute', 
                            top: 0, 
                            right: 0, 
                            display: 'flex', 
                            flexDirection: 'column',
                            flexWrap: 'wrap', 
                            gap: 1, 
                            justifyContent: 'flex-end',
                            alignItems: 'flex-end',
                            maxWidth: '60%'
                        }}>
                            {/* Register Twin Button - Only show if status is draft */}
                            {(part.status === StatusVariants.draft || part.status === StatusVariants.pending) && (
                                <Tooltip title="Register part twin" arrow>
                                    <IconButton
                                        onClick={handleRegisterTwin}
                                        sx={{
                                            backgroundColor: 'rgba(59, 130, 246, 0.1)',
                                            color: '#3b82f6',
                                            border: '1px solid rgba(59, 130, 246, 0.3)',
                                            '&:hover': {
                                                backgroundColor: 'rgba(59, 130, 246, 0.2)',
                                                borderColor: 'rgba(59, 130, 246, 0.5)'
                                            },
                                            marginBottom: 1
                                        }}
                                    >
                                        <CloudUploadIcon />
                                    </IconButton>
                                </Tooltip>
                            )}
                            {isLoadingTwin ? (
                                <>
                                    <Chip 
                                        label="Loading AAS ID..." 
                                        variant="outlined" 
                                        size="small" 
                                        disabled 
                                        sx={{
                                            '& .MuiChip-label': {
                                                color: '#ffffff !important',
                                                fontSize: '12px'
                                            }
                                        }}
                                    />
                                    <Chip 
                                        label="Loading Twin ID..." 
                                        variant="outlined" 
                                        size="small" 
                                        disabled 
                                        sx={{
                                            '& .MuiChip-label': {
                                                color: '#ffffff !important',
                                                fontSize: '12px'
                                            }
                                        }}
                                    />
                                </>
                            ) : twinDetails ? (
                                <> {twinDetails.globalId && (
                                        <Tooltip title="Click to copy Global Asset ID">
                                            <Chip
                                                icon={<AccountTreeIcon />}
                                                label={twinDetails.globalId.startsWith('urn:uuid:') ? twinDetails.globalId : `urn:uuid:${twinDetails.globalId}`}
                                                variant="outlined"
                                                size="small"
                                                clickable
                                                onClick={() => handleCopy(twinDetails.globalId.startsWith('urn:uuid:') ? twinDetails.globalId : `urn:uuid:${twinDetails.globalId}`, 'Global Asset ID')}
                                                sx={{
                                                    backgroundColor: 'rgba(255, 255, 255, 0.05)',
                                                    borderColor: 'rgba(255, 255, 255, 0.3)',
                                                    color: '#ffffff',
                                                    fontFamily: 'monospace',
                                                    '&:hover': {
                                                        backgroundColor: 'rgba(255, 255, 255, 0.1)',
                                                        borderColor: 'rgba(255, 255, 255, 0.5)'
                                                    },
                                                    '& .MuiChip-icon': {
                                                        color: '#ffffff'
                                                    },
                                                    '& .MuiChip-label': {
                                                        color: '#ffffff !important',
                                                        fontSize: '11px',
                                                        fontWeight: 500,
                                                        fontFamily: 'monospace'
                                                    }
                                                }}
                                            />
                                        </Tooltip>
                                    )}
                                    {twinDetails.dtrAasId && (
                                        <Tooltip title="Click to copy AAS ID">
                                            <Chip
                                                icon={<FingerprintIcon />}
                                                label={twinDetails.dtrAasId.startsWith('urn:uuid:') ? twinDetails.dtrAasId : `urn:uuid:${twinDetails.dtrAasId}`}
                                                variant="outlined"
                                                size="small"
                                                clickable
                                                onClick={() => handleCopy(twinDetails.dtrAasId.startsWith('urn:uuid:') ? twinDetails.dtrAasId : `urn:uuid:${twinDetails.dtrAasId}`, 'AAS ID')}
                                                sx={{
                                                    backgroundColor: 'rgba(255, 255, 255, 0.05)',
                                                    borderColor: 'rgba(255, 255, 255, 0.3)',
                                                    color: '#ffffff',
                                                    fontFamily: 'monospace',
                                                    '&:hover': {
                                                        backgroundColor: 'rgba(255, 255, 255, 0.1)',
                                                        borderColor: 'rgba(255, 255, 255, 0.5)'
                                                    },
                                                    '& .MuiChip-icon': {
                                                        color: '#ffffff'
                                                    },
                                                    '& .MuiChip-label': {
                                                        color: '#ffffff !important',
                                                        fontSize: '11px',
                                                        fontWeight: 500,
                                                        fontFamily: 'monospace'
                                                    },
                                                    '& span': {
                                                        color: '#ffffff !important'
                                                    }
                                                }}
                                            />
                                        </Tooltip>
                                    )}
                                    {(!twinDetails.dtrAasId && !twinDetails.globalId) && (
                                        <Chip 
                                            label="No Twin IDs" 
                                            variant="outlined" 
                                            size="small" 
                                            sx={{ 
                                                color: '#ffffff',
                                                borderColor: '#ffffff',
                                                '& .MuiChip-label': {
                                                    color: '#ffffff !important',
                                                    fontSize: '12px'
                                                }
                                            }}
                                        />
                                    )}
                                </>
                            ) : (
                                <Chip 
                                    label="Twin data unavailable" 
                                    variant="outlined" 
                                    size="small" 
                                    sx={{ 
                                        color: '#ffffff',
                                        borderColor: '#ffffff',
                                        '& .MuiChip-label': {
                                            color: '#ffffff !important',
                                            fontSize: '12px'
                                        }
                                    }}
                                />
                            )}
                        </Box>

                        <Grid2 container spacing={2} alignItems="center">
                            {/* Left Side - Product Name and Manufacturer Info */}
                            <Grid2 size={{ xs: 12, md: 8 }}>
                                <Box sx={{ display: 'flex', alignItems: 'center', gap: 3, mb: 2, pr: { xs: 0, md: 10 } }}>
                                    <Box>
                                        <Tooltip title={part.name} arrow placement="top">
                                            <Typography variant="h3" sx={{ 
                                                color: '#ffffff', 
                                                mb: 1, 
                                                fontWeight: 700,
                                                fontSize: '2.5rem',
                                                letterSpacing: '-0.02em',
                                                textShadow: '0 2px 4px rgba(0, 0, 0, 0.3)',
                                                wordBreak: 'break-word',
                                                overflowWrap: 'break-word',
                                                maxWidth: '100%',
                                                cursor: 'help'
                                            }}>
                                                {(() => {
                                                    // Smart truncation for very long product names
                                                    const productName = part.name;
                                                    if (productName.length <= 80) return productName;
                                                    // Show first 40 characters and last 35 for better recognition
                                                    const startLength = 40;
                                                    const endLength = 35;
                                                    return `${productName.substring(0, startLength)}...${productName.substring(productName.length - endLength)}`;
                                                })()}
                                            </Typography>
                                        </Tooltip>
                                        {part.category && part.category.trim() && (
                                            <Chip 
                                                label={part.category} 
                                                variant="filled" 
                                                size="medium"
                                                sx={{ 
                                                    background: 'linear-gradient(135deg, #3b82f6, #1d4ed8)',
                                                    color: '#ffffff',
                                                    fontWeight: 600,
                                                    fontSize: '13px',
                                                    height: 28,
                                                    borderRadius: 2,
                                                    boxShadow: '0 2px 8px rgba(59, 130, 246, 0.3)',
                                                    '& .MuiChip-label': {
                                                        color: '#ffffff !important',
                                                        fontSize: '13px',
                                                        fontWeight: 500
                                                    }
                                                }}
                                            />
                                        )}
                                    </Box>
                                </Box>
                                {/* Manufacturer Info Chips */}
                                <Box sx={{ display: 'flex', flexWrap: 'wrap', gap: 1, mt: 2 }}>
                                    <Tooltip title="Click to copy Manufacturer ID">
                                        <Chip
                                            icon={<BusinessIcon />}
                                            label={`Manufacturer ID: ${part.manufacturerId}`}
                                            variant="outlined"
                                            size="small"
                                            clickable
                                            onClick={() => handleCopy(part.manufacturerId, 'Manufacturer ID')}
                                            sx={{
                                                backgroundColor: 'rgba(255, 255, 255, 0.05)',
                                                borderColor: 'rgba(255, 255, 255, 0.2)',
                                                color: '#ffffff',
                                                fontFamily: 'monospace',
                                                '&:hover': {
                                                    backgroundColor: 'rgba(255, 255, 255, 0.1)',
                                                    borderColor: 'rgba(255, 255, 255, 0.4)'
                                                },
                                                '& .MuiChip-icon': {
                                                    color: '#ffffff'
                                                },
                                                '& .MuiChip-label': {
                                                    color: '#ffffff',
                                                    fontSize: '12px',
                                                    fontWeight: 500,
                                                    fontFamily: 'monospace'
                                                }
                                            }}
                                        />
                                    </Tooltip>
                                    <Tooltip title="Click to copy Manufacturer Part ID">
                                        <Chip
                                            icon={<InventoryIcon />}
                                            label={`Manufacturer Part ID: ${part.manufacturerPartId}`}
                                            variant="outlined"
                                            size="small"
                                            clickable
                                            onClick={() => handleCopy(part.manufacturerPartId, 'Manufacturer Part ID')}
                                            sx={{
                                                backgroundColor: 'rgba(255, 255, 255, 0.05)',
                                                borderColor: 'rgba(255, 255, 255, 0.2)',
                                                color: '#ffffff',
                                                fontFamily: 'monospace',
                                                '&:hover': {
                                                    backgroundColor: 'rgba(255, 255, 255, 0.1)',
                                                    borderColor: 'rgba(255, 255, 255, 0.4)'
                                                },
                                                '& .MuiChip-icon': {
                                                    color: '#ffffff'
                                                },
                                                '& .MuiChip-label': {
                                                    color: '#ffffff',
                                                    fontSize: '12px',
                                                    fontWeight: 500,
                                                    fontFamily: 'monospace'
                                                }
                                            }}
                                        />
                                    </Tooltip>
                                    {part.bpns && (
                                        <Tooltip title="Click to copy Site of Origin">
                                            <Chip
                                                icon={<LocationOnIcon />}
                                                label={`Site of Origin: ${part.bpns}`}
                                                variant="outlined"
                                                size="small"
                                                clickable
                                                onClick={() => handleCopy(part.bpns || '', 'Site of Origin (BPNS)')}
                                                sx={{
                                                    backgroundColor: 'rgba(255, 255, 255, 0.05)',
                                                    borderColor: 'rgba(255, 255, 255, 0.2)',
                                                    color: '#ffffff',
                                                    fontFamily: 'monospace',
                                                    '&:hover': {
                                                        backgroundColor: 'rgba(255, 255, 255, 0.1)',
                                                        borderColor: 'rgba(255, 255, 255, 0.4)'
                                                    },
                                                    '& .MuiChip-icon': {
                                                        color: '#ffffff'
                                                    },
                                                    '& .MuiChip-label': {
                                                        color: '#ffffff',
                                                        fontSize: '12px',
                                                        fontWeight: 500,
                                                        fontFamily: 'monospace'
                                                    }
                                                }}
                                            />
                                        </Tooltip>
                                    )}
                                </Box>
                            </Grid2>
                        </Grid2>
                    </Box>
                </CardContent>
            </Card>

            <Grid2 container spacing={3}>
                {/* Left Column - Part Details */}
                <Grid2 size={{ lg: 6, md: 12, sm: 12 }}>
                    <Card sx={{ 
                        height: '100%',
                        backgroundColor: 'rgba(0, 0, 0, 0.4)',
                        border: '1px solid rgba(255, 255, 255, 0.12)',
                        borderRadius: 2
                    }}>
                        <CardContent sx={{ p: 3, height: '100%', display: 'flex', flexDirection: 'column' }}>
                            <Typography variant="h6" sx={{ 
                                color: 'text.primary', 
                                mb: 3,
                                display: 'flex',
                                alignItems: 'center',
                                gap: 1
                            }}>
                                <InfoIcon sx={{ color: 'primary.main' }} />
                                Part Details
                            </Typography>

                            <Box sx={{ mb: 2.5 }}>
                                <Box sx={{ display: 'flex', alignItems: 'center', gap: 1, mb: 1 }}>
                                    <DescriptionIcon sx={{ color: 'primary.main' }} />
                                    <Typography variant="label3" sx={{ color: 'text.primary' }}>
                                        Description
                                    </Typography>
                                </Box>
                                <Typography variant="body3" sx={{ 
                                    color: 'text.secondary',
                                    fontStyle: part.description ? 'normal' : 'italic'
                                }}>
                                    {part.description || 'No description available'}
                                </Typography>
                            </Box>

                            {/* Digital Twin Timestamps */}
                            <>
                                <Divider sx={{ my: 3, borderColor: 'rgba(255, 255, 255, 0.12)' }} />
                                <Typography variant="h6" sx={{ 
                                    color: 'text.primary', 
                                    mb: 3,
>>>>>>> 0bed3704
                                    display: 'flex',
                                    alignItems: 'center',
                                    gap: 1
                                }}>
                                    <AccessTimeIcon sx={{ color: 'primary.main' }} />
                                    Twin Timestamps
                                </Typography>
<<<<<<< HEAD
                            </Box>
                        )}
                    </Grid2>
                    {/*physical properties*/}
                    <Grid2 container size={{ md: 4, xs: 12 }} sx={{ marginY: 'auto' }}>
                        <Grid2 size={6} sx={{ display: 'flex', flexDirection: 'column', alignItems: 'center'}}>
                            <Typography variant="label3">Width:</Typography>
                            <Typography variant="body1">{part.extraMetadata?.["ichub:width"]?.value} {part.extraMetadata?.["ichub:width"]?.unit}</Typography>
                        </Grid2>
                        <Grid2 size={6} sx={{ display: 'flex', flexDirection: 'column', alignItems: 'center'}}>
                            <Typography variant="label3">Height:</Typography>
                            <Typography variant="body1">{part.extraMetadata?.["ichub:height"]?.value} {part.extraMetadata?.["ichub:height"]?.unit}</Typography>
                        </Grid2>
                        <Grid2 size={6} sx={{ display: 'flex', flexDirection: 'column', alignItems: 'center'}}>
                            <Typography variant="label3">Length:</Typography>
                            <Typography variant="body1">{part.extraMetadata?.["ichub:length"]?.value} {part.extraMetadata?.["ichub:length"]?.unit}</Typography>
                        </Grid2>
                        <Grid2 size={6} sx={{ display: 'flex', flexDirection: 'column', alignItems: 'center'}}>
                            <Typography variant="label3">Weight:</Typography>
                            <Typography variant="body1">{part.extraMetadata?.["ichub:weight"]?.value} {part.extraMetadata?.["ichub:weight"]?.unit}</Typography>
                        </Grid2>
                    </Grid2>
=======
>>>>>>> 0bed3704

                                {/* Timestamps */}
                                <Grid2 container spacing={2}>
                                    <Grid2 size={6}>
                                        <Box sx={{ 
                                            textAlign: 'center', 
                                            p: 2, 
                                            backgroundColor: 'rgba(255, 255, 255, 0.08)', 
                                            borderRadius: 2,
                                            border: '1px solid rgba(255, 255, 255, 0.15)',
                                            backdropFilter: 'blur(20px)',
                                            boxShadow: '0 8px 32px rgba(0, 0, 0, 0.3)',
                                            transition: 'all 0.3s ease',
                                            '&:hover': {
                                                backgroundColor: 'rgba(255, 255, 255, 0.12)',
                                                border: '1px solid rgba(255, 255, 255, 0.25)',
                                                transform: 'translateY(-2px)',
                                                boxShadow: '0 12px 40px rgba(0, 0, 0, 0.4)'
                                            }
                                        }}>
                                            <AccessTimeIcon sx={{ color: 'success.main', mb: 1 }} />
                                            <Typography variant="caption1" sx={{ 
                                                color: 'text.secondary',
                                                display: 'block',
                                                textTransform: 'uppercase',
                                                letterSpacing: '0.08em',
                                                mb: 1
                                            }}>
                                                Created
                                            </Typography>
                                            <Typography variant="body2" sx={{ color: 'text.primary' }}>
                                                {isLoadingTwin 
                                                    ? 'Loading...' 
                                                    : twinDetails?.createdDate 
                                                        ? formatDate(twinDetails.createdDate)
                                                        : 'Not yet created'
                                                }
                                            </Typography>
                                        </Box>
                                    </Grid2>
                                    <Grid2 size={6}>
                                        <Box sx={{ 
                                            textAlign: 'center', 
                                            p: 2, 
                                            backgroundColor: 'rgba(255, 255, 255, 0.08)', 
                                            borderRadius: 2,
                                            border: '1px solid rgba(255, 255, 255, 0.15)',
                                            backdropFilter: 'blur(20px)',
                                            boxShadow: '0 8px 32px rgba(0, 0, 0, 0.3)',
                                            transition: 'all 0.3s ease',
                                            '&:hover': {
                                                backgroundColor: 'rgba(255, 255, 255, 0.12)',
                                                border: '1px solid rgba(255, 255, 255, 0.25)',
                                                transform: 'translateY(-2px)',
                                                boxShadow: '0 12px 40px rgba(0, 0, 0, 0.4)'
                                            }
                                        }}>
                                            <UpdateIcon sx={{ color: 'warning.main', mb: 1 }} />
                                            <Typography variant="caption1" sx={{ 
                                                color: 'text.secondary',
                                                display: 'block',
                                                textTransform: 'uppercase',
                                                letterSpacing: '0.08em',
                                                mb: 1
                                            }}>
                                                Updated
                                            </Typography>
                                            <Typography variant="body2" sx={{ color: 'text.primary' }}>
                                                {isLoadingTwin 
                                                    ? 'Loading...' 
                                                    : twinDetails?.modifiedDate 
                                                        ? formatDate(twinDetails.modifiedDate)
                                                        : 'Not yet created'
                                                }
                                            </Typography>
                                        </Box>
                                    </Grid2>
                                </Grid2>
                            </>
                        </CardContent>
                    </Card>
                </Grid2>

                {/* Right Column - Sharing & Materials */}
                <Grid2 size={{ lg: 6, md: 12, sm: 12 }}>
                    {/* Sharing Information Card */}
                    <Card sx={{ 
                        mb: 3,
                        backgroundColor: 'rgba(0, 0, 0, 0.4)',
                        border: '1px solid rgba(255, 255, 255, 0.12)',
                        borderRadius: 2
                    }}>
                        <CardContent sx={{ p: 3 }}>
                            <Typography variant="h6" sx={{ 
                                color: 'text.primary', 
                                mb: 3,
                                display: 'flex',
                                alignItems: 'center',
                                gap: 1
                            }}>
                                <ShareIcon sx={{ color: 'primary.main' }} />
                                Shared With
                            </Typography>
                            
                            {/* Warning for parts with customer IDs but not yet shared */}
                            {part.customerPartIds && Object.keys(part.customerPartIds).length > 0 && 
                             part.status !== StatusVariants.shared && (
                                <Box sx={{ 
                                    display: 'flex', 
                                    alignItems: 'center', 
                                    gap: 2,
                                    p: 2,
                                    mb: 3,
                                    backgroundColor: 'rgba(255, 152, 0, 0.1)',
                                    borderRadius: 1,
                                    border: '1px solid rgba(255, 152, 0, 0.3)'
                                }}>
                                    <WarningIcon sx={{ color: '#ff9800', fontSize: 20 }} />
                                    <Typography variant="body2" sx={{ 
                                        color: '#ff9800',
                                        fontWeight: 500,
                                        fontSize: '0.875rem'
                                    }}>
                                        This part is still not shared, but has already an existing customer part ID prepared for sharing.
                                    </Typography>
                                </Box>
                            )}
                            
                            {sharedParts.length > 0 ? (
                                <SharedTable sharedParts={sharedParts} />
                            ) : (
                                <Box sx={{ 
                                    display: 'flex', 
                                    alignItems: 'center', 
                                    gap: 2,
                                    p: 3,
                                    backgroundColor: 'rgba(255, 255, 255, 0.02)',
                                    borderRadius: 1,
                                    border: '1px dashed rgba(255, 255, 255, 0.12)'
                                }}>
                                    <WifiTetheringErrorIcon sx={{ color: 'text.secondary' }} />
                                    <Typography variant="body2" sx={{ color: 'text.secondary' }}>
                                        No sharing insights are currently available. Share this part with a partner to view the information here.
                                    </Typography>
                                </Box>
                            )}
                        </CardContent>
                    </Card>

                    {/* Materials & Dimensions Card */}
                    <Card sx={{ 
                        backgroundColor: 'rgba(0, 0, 0, 0.4)',
                        border: '1px solid rgba(255, 255, 255, 0.12)',
                        borderRadius: 2
                    }}>
                        <CardContent sx={{ p: 3 }}>
                            <Typography variant="h6" sx={{ 
                                color: 'text.primary', 
                                mb: 3,
                                display: 'flex',
                                alignItems: 'center',
                                gap: 1
                            }}>
                                <InfoIcon sx={{ color: 'primary.main' }} />
                                More Information
                            </Typography>
                            
                            <Grid2 container spacing={3}>
                                {/* Materials Chart */}
                                <Grid2 size={{ md: 8, xs: 12 }}>
                                    <Typography variant="label3" sx={{ color: 'text.primary', mb: 2, display: 'block' }}>
                                        Materials:
                                    </Typography>
                                    {(part.materials && part.materials.length > 0) ? (
                                        <Box sx={{ 
                                            display: 'flex', 
                                            justifyContent: 'center',
                                            backgroundColor: 'rgba(255, 255, 255, 0.02)',
                                            borderRadius: 1,
                                            p: 2
                                        }}>
                                            <PieChart
                                                series={[
                                                    {
                                                        data: part.materials.map((material) => ({
                                                            value: material.share,
                                                            label: material.name,
                                                        })),
                                                        highlightScope: { fade: 'global', highlight: 'item' },
                                                    },
                                                ]}
                                                width={200}
                                                height={200}
                                            />
                                        </Box>
                                    ) : (
                                        <Box sx={{
                                            display: 'flex',
                                            alignItems: 'center',
                                            justifyContent: 'center',
                                            p: 3,
                                            backgroundColor: 'rgba(255, 255, 255, 0.02)',
                                            borderRadius: 1,
                                            border: '1px dashed rgba(255, 255, 255, 0.12)'
                                        }}>
                                            <Typography variant="body2" sx={{ color: 'text.secondary' }}>
                                                No materials data available
                                            </Typography>
                                        </Box>
                                    )}
                                </Grid2>
                                
                                {/* Physical Properties */}
                                <Grid2 size={{ md: 4, xs: 12 }}>
                                    <Typography variant="label3" sx={{ color: 'text.primary', mb: 2, display: 'block' }}>
                                        Dimensions:
                                    </Typography>
                                    <Grid2 container spacing={2}>
                                        <Grid2 size={6}>
                                            <Box sx={{ 
                                                textAlign: 'center', 
                                                p: 1.5, 
                                                backgroundColor: 'rgba(255, 255, 255, 0.08)', 
                                                borderRadius: 2,
                                                border: '1px solid rgba(255, 255, 255, 0.15)',
                                                backdropFilter: 'blur(20px)',
                                                boxShadow: '0 8px 32px rgba(0, 0, 0, 0.3)',
                                                transition: 'all 0.3s ease',
                                                '&:hover': {
                                                    backgroundColor: 'rgba(255, 255, 255, 0.12)',
                                                    border: '1px solid rgba(255, 255, 255, 0.25)',
                                                    transform: 'translateY(-2px)',
                                                    boxShadow: '0 12px 40px rgba(0, 0, 0, 0.4)'
                                                }
                                            }}>
                                                <Typography variant="caption1" sx={{ 
                                                    color: 'text.secondary',
                                                    display: 'block',
                                                    mb: 0.5
                                                }}>
                                                    Width
                                                </Typography>
                                                <Typography variant="body2" sx={{ color: 'text.primary' }}>
                                                    {part.width?.value || '-'} {part.width?.unit || ''}
                                                </Typography>
                                            </Box>
                                        </Grid2>
                                        <Grid2 size={6}>
                                            <Box sx={{ 
                                                textAlign: 'center', 
                                                p: 1.5, 
                                                backgroundColor: 'rgba(255, 255, 255, 0.08)', 
                                                borderRadius: 2,
                                                border: '1px solid rgba(255, 255, 255, 0.15)',
                                                backdropFilter: 'blur(20px)',
                                                boxShadow: '0 8px 32px rgba(0, 0, 0, 0.3)',
                                                transition: 'all 0.3s ease',
                                                '&:hover': {
                                                    backgroundColor: 'rgba(255, 255, 255, 0.12)',
                                                    border: '1px solid rgba(255, 255, 255, 0.25)',
                                                    transform: 'translateY(-2px)',
                                                    boxShadow: '0 12px 40px rgba(0, 0, 0, 0.4)'
                                                }
                                            }}>
                                                <Typography variant="caption1" sx={{ 
                                                    color: 'text.secondary',
                                                    display: 'block',
                                                    mb: 0.5
                                                }}>
                                                    Height
                                                </Typography>
                                                <Typography variant="body2" sx={{ color: 'text.primary' }}>
                                                    {part.height?.value || '-'} {part.height?.unit || ''}
                                                </Typography>
                                            </Box>
                                        </Grid2>
                                        <Grid2 size={6}>
                                            <Box sx={{ 
                                                textAlign: 'center', 
                                                p: 1.5, 
                                                backgroundColor: 'rgba(255, 255, 255, 0.08)', 
                                                borderRadius: 2,
                                                border: '1px solid rgba(255, 255, 255, 0.15)',
                                                backdropFilter: 'blur(20px)',
                                                boxShadow: '0 8px 32px rgba(0, 0, 0, 0.3)',
                                                transition: 'all 0.3s ease',
                                                '&:hover': {
                                                    backgroundColor: 'rgba(255, 255, 255, 0.12)',
                                                    border: '1px solid rgba(255, 255, 255, 0.25)',
                                                    transform: 'translateY(-2px)',
                                                    boxShadow: '0 12px 40px rgba(0, 0, 0, 0.4)'
                                                }
                                            }}>
                                                <Typography variant="caption1" sx={{ 
                                                    color: 'text.secondary',
                                                    display: 'block',
                                                    mb: 0.5
                                                }}>
                                                    Length
                                                </Typography>
                                                <Typography variant="body2" sx={{ color: 'text.primary' }}>
                                                    {part.length?.value || '-'} {part.length?.unit || ''}
                                                </Typography>
                                            </Box>
                                        </Grid2>
                                        <Grid2 size={6}>
                                            <Box sx={{ 
                                                textAlign: 'center', 
                                                p: 1.5, 
                                                backgroundColor: 'rgba(255, 255, 255, 0.08)', 
                                                borderRadius: 2,
                                                border: '1px solid rgba(255, 255, 255, 0.15)',
                                                backdropFilter: 'blur(20px)',
                                                boxShadow: '0 8px 32px rgba(0, 0, 0, 0.3)',
                                                transition: 'all 0.3s ease',
                                                '&:hover': {
                                                    backgroundColor: 'rgba(255, 255, 255, 0.12)',
                                                    border: '1px solid rgba(255, 255, 255, 0.25)',
                                                    transform: 'translateY(-2px)',
                                                    boxShadow: '0 12px 40px rgba(0, 0, 0, 0.4)'
                                                }
                                            }}>
                                                <Typography variant="caption1" sx={{ 
                                                    color: 'text.secondary',
                                                    display: 'block',
                                                    mb: 0.5
                                                }}>
                                                    Weight
                                                </Typography>
                                                <Typography variant="body2" sx={{ color: 'text.primary' }}>
                                                    {part.weight?.value || '-'} {part.weight?.unit || ''}
                                                </Typography>
                                            </Box>
                                        </Grid2>
                                    </Grid2>
                                </Grid2>
                            </Grid2>
                        </CardContent>
                    </Card>
                </Grid2>
            </Grid2>

            {/* Submodels Section */}
            {twinDetails && (
                <Card sx={{ 
                    mt: 3,
                    backgroundColor: 'rgba(0, 0, 0, 0.4)',
                    border: '1px solid rgba(255, 255, 255, 0.12)',
                    borderRadius: 2
                }}>
                    <CardContent sx={{ p: 3 }}>
                        <SubmodelViewer 
                            twinDetails={twinDetails} 
                            onViewFullDetails={(submodel, submodelId, semanticId) => {
                                setSelectedSubmodel(submodel);
                                setSelectedSubmodelId(submodelId);
                                setSelectedSemanticId(semanticId);
                                setSubmodelViewerOpen(true);
                            }}
                        />
                    </CardContent>
                </Card>
            )}

            {/* Copy notification snackbar */}
            <Snackbar
                open={copySnackbar.open}
                autoHideDuration={3000}
                onClose={handleCloseSnackbar}
                anchorOrigin={{ vertical: 'bottom', horizontal: 'right' }}
                sx={{ zIndex: 10000 }}
            >
                <Alert 
                    onClose={handleCloseSnackbar}
                    variant="filled"
                    severity={copySnackbar.severity}
                    sx={{ width: '100%' }}
                >
                    {copySnackbar.message}
                </Alert>
            </Snackbar>

            {/* Submodel Viewer Dialog */}
            {selectedSubmodel && (
                <DarkSubmodelViewer
                    open={submodelViewerOpen}
                    onClose={() => setSubmodelViewerOpen(false)}
                    submodel={selectedSubmodel}
                    submodelId={selectedSubmodelId}
                    semanticId={selectedSemanticId}
                />
            )}
        </Box>
        
    );
};

export default ProductData;<|MERGE_RESOLUTION|>--- conflicted
+++ resolved
@@ -75,7 +75,6 @@
     const [selectedSubmodelId, setSelectedSubmodelId] = useState<string>('');
     const [selectedSemanticId, setSelectedSemanticId] = useState<string>('');
 
-<<<<<<< HEAD
 const ProductData = ({ part, sharedParts }: ProductDataProps) => {
   return (
     <Grid2 container size={12} justifyContent="space-between" className="mb-5" columnSpacing={8}>
@@ -104,7 +103,19 @@
                 <Box>
                     <Typography variant="label3">Description</Typography>
                     <Typography variant="body3">{part.extraMetadata?.["ichub:description"] ?? "-"}</Typography>
-=======
+                </Box>
+                <Grid2 container>
+                    <Grid2 size={{md:6, xs:12}}>
+                        <Typography variant="label4">Created</Typography>
+                        <Typography variant="body2">{sharedInformation.created}</Typography>
+                    </Grid2> 
+                    <Grid2 size={{md:6, xs:12}}>
+                        <Typography variant="label4">Updated</Typography>
+                        <Typography variant="body2">{sharedInformation.updated}</Typography>
+                    </Grid2> 
+                </Grid2>
+            </Grid2>
+        </Grid2>
     const handleRegisterTwin = async () => {
         try {
             setIsUpdatingParent(true);
@@ -130,138 +141,6 @@
                         setIsLoadingTwin(false);
                     }
                 }
-
-                // Call the parent callback to refresh the part data and update status
-                try {
-                    if (onPartUpdated) {
-                        onPartUpdated();
-                    }
-                } catch (err) {
-                    console.error('Error in onPartUpdated callback:', err);
-                } finally {
-                    setIsUpdatingParent(false);
-                }
-            }, 1000);
-        } catch (error) {
-            console.error("Error registering part twin:", error);
-            setCopySnackbar({ open: true, message: 'Failed to register part twin!', severity: 'error' });
-            setIsUpdatingParent(false);
-        }
-    };
-
-    useEffect(() => {
-        // If twin details are provided as prop, use them
-        if (propTwinDetails) {
-            setTwinDetails(propTwinDetails);
-            return;
-        }
-
-        // Otherwise, fetch them (for backward compatibility)
-        const fetchTwinData = async () => {
-            if (part.manufacturerId && part.manufacturerPartId) {
-                setIsLoadingTwin(true);
-                try {
-                    
-                    const twinData = await fetchCatalogPartTwinDetails(part.manufacturerId, part.manufacturerPartId);
-                    
-                    setTwinDetails(twinData);
-                } catch (error) {
-                    console.error('Error fetching twin details:', error);
-                    setTwinDetails(null);
-                } finally {
-                    setIsLoadingTwin(false);
-                }
-            }
-        };
-
-        fetchTwinData();
-    }, [part.manufacturerId, part.manufacturerPartId, propTwinDetails]);
-
-    const handleCopy = async (text: string, fieldName: string) => {
-        try {
-            await navigator.clipboard.writeText(text);
-            setCopySnackbar({ open: true, message: `${fieldName} copied to clipboard!`, severity: 'success' });
-        } catch (error) {
-            console.error('Failed to copy:', error);
-            setCopySnackbar({ open: true, message: `Failed to copy ${fieldName}`, severity: 'error' });
-        }
-    };
-
-    const handleCloseSnackbar = () => {
-        setCopySnackbar({ open: false, message: '', severity: 'success' });
-    };
-
-    const formatDate = (dateString: string) => {
-        if (!dateString) return 'Not available';
-        try {
-            return new Date(dateString).toLocaleDateString('en-US', {
-                year: 'numeric',
-                month: 'short',
-                day: 'numeric',
-                hour: '2-digit',
-                minute: '2-digit'
-            });
-        } catch {
-            return 'Invalid date';
-        }
-    };
-
-    // Removed unused helpers (getStatusLabel, parseSemanticId)
-
-    return (
-        <Box sx={{ width: '100%', p: 2, position: 'relative' }}>
-            {/* Loading overlay for parent updates */}
-            {isUpdatingParent && (
-                <Box sx={{
-                    position: 'absolute',
-                    top: 0,
-                    left: 0,
-                    right: 0,
-                    bottom: 0,
-                    backgroundColor: 'rgba(0, 0, 0, 0.7)',
-                    zIndex: 9999,
-                    display: 'flex',
-                    alignItems: 'center',
-                    justifyContent: 'center',
-                    borderRadius: 2,
-                }}>
-                    <Box sx={{ 
-                        display: 'flex', 
-                        flexDirection: 'column', 
-                        alignItems: 'center',
-                        gap: 2,
-                        backgroundColor: 'rgba(15, 23, 42, 0.95)',
-                        p: 4,
-                        borderRadius: 2,
-                        border: '1px solid rgba(59, 130, 246, 0.3)',
-                    }}>
-                        <CircularProgress size={40} sx={{ color: '#3b82f6' }} />
-                        <Typography variant="h6" sx={{ color: 'text.primary' }}>
-                            Updating part status...
-                        </Typography>
-                        <Typography variant="body2" sx={{ color: 'text.secondary', textAlign: 'center' }}>
-                            Please wait while we refresh the twin information
-                        </Typography>
-                    </Box>
->>>>>>> 0bed3704
-                </Box>
-            )}
-            
-            {/* Header Section */}
-            <Card sx={{ 
-                mb: 3, 
-                background: 'linear-gradient(135deg, rgba(30, 41, 59, 0.95), rgba(15, 23, 42, 0.98))',
-                border: '1px solid rgba(59, 130, 246, 0.3)',
-                borderLeft: '4px solid #3b82f6',
-                borderRadius: 3,
-                boxShadow: '0 8px 32px rgba(0, 0, 0, 0.4)',
-                backdropFilter: 'blur(10px)',
-                transition: 'all 0.3s ease',
-                '&:hover': {
-                    boxShadow: '0 12px 40px rgba(0, 0, 0, 0.5)',
-                    transform: 'translateY(-2px)'
-                }
-<<<<<<< HEAD
             </Box>
             {/*Materials and dimensions*/}
             <Box className="product-card mb-5">
@@ -301,7 +180,165 @@
                                     listStyle: 'none',
                                     padding: 0,
                                     mt: 2,
-=======
+                                    display: 'flex',
+                                    alignItems: 'center',
+                                }}
+                            >
+                                <Typography variant="body2">
+                                    No materials data to show
+                                </Typography>
+                            </Box>
+                        )}
+                    </Grid2>
+                    {/*physical properties*/}
+                    <Grid2 container size={{ md: 4, xs: 12 }} sx={{ marginY: 'auto' }}>
+                        <Grid2 size={6} sx={{ display: 'flex', flexDirection: 'column', alignItems: 'center'}}>
+                            <Typography variant="label3">Width:</Typography>
+                            <Typography variant="body1">{part.extraMetadata?.["ichub:width"]?.value} {part.extraMetadata?.["ichub:width"]?.unit}</Typography>
+                        </Grid2>
+                        <Grid2 size={6} sx={{ display: 'flex', flexDirection: 'column', alignItems: 'center'}}>
+                            <Typography variant="label3">Height:</Typography>
+                            <Typography variant="body1">{part.extraMetadata?.["ichub:height"]?.value} {part.extraMetadata?.["ichub:height"]?.unit}</Typography>
+                        </Grid2>
+                        <Grid2 size={6} sx={{ display: 'flex', flexDirection: 'column', alignItems: 'center'}}>
+                            <Typography variant="label3">Length:</Typography>
+                            <Typography variant="body1">{part.extraMetadata?.["ichub:length"]?.value} {part.extraMetadata?.["ichub:length"]?.unit}</Typography>
+                        </Grid2>
+                        <Grid2 size={6} sx={{ display: 'flex', flexDirection: 'column', alignItems: 'center'}}>
+                            <Typography variant="label3">Weight:</Typography>
+                            <Typography variant="body1">{part.extraMetadata?.["ichub:weight"]?.value} {part.extraMetadata?.["ichub:weight"]?.unit}</Typography>
+                        </Grid2>
+                    </Grid2>
+
+                // Call the parent callback to refresh the part data and update status
+                try {
+                    if (onPartUpdated) {
+                        onPartUpdated();
+                    }
+                } catch (err) {
+                    console.error('Error in onPartUpdated callback:', err);
+                } finally {
+                    setIsUpdatingParent(false);
+                }
+            }, 1000);
+        } catch (error) {
+            console.error("Error registering part twin:", error);
+            setCopySnackbar({ open: true, message: 'Failed to register part twin!', severity: 'error' });
+            setIsUpdatingParent(false);
+        }
+    };
+
+    useEffect(() => {
+        // If twin details are provided as prop, use them
+        if (propTwinDetails) {
+            setTwinDetails(propTwinDetails);
+            return;
+        }
+
+        // Otherwise, fetch them (for backward compatibility)
+        const fetchTwinData = async () => {
+            if (part.manufacturerId && part.manufacturerPartId) {
+                setIsLoadingTwin(true);
+                try {
+                    
+                    const twinData = await fetchCatalogPartTwinDetails(part.manufacturerId, part.manufacturerPartId);
+                    
+                    setTwinDetails(twinData);
+                } catch (error) {
+                    console.error('Error fetching twin details:', error);
+                    setTwinDetails(null);
+                } finally {
+                    setIsLoadingTwin(false);
+                }
+            }
+        };
+
+        fetchTwinData();
+    }, [part.manufacturerId, part.manufacturerPartId, propTwinDetails]);
+
+    const handleCopy = async (text: string, fieldName: string) => {
+        try {
+            await navigator.clipboard.writeText(text);
+            setCopySnackbar({ open: true, message: `${fieldName} copied to clipboard!`, severity: 'success' });
+        } catch (error) {
+            console.error('Failed to copy:', error);
+            setCopySnackbar({ open: true, message: `Failed to copy ${fieldName}`, severity: 'error' });
+        }
+    };
+
+    const handleCloseSnackbar = () => {
+        setCopySnackbar({ open: false, message: '', severity: 'success' });
+    };
+
+    const formatDate = (dateString: string) => {
+        if (!dateString) return 'Not available';
+        try {
+            return new Date(dateString).toLocaleDateString('en-US', {
+                year: 'numeric',
+                month: 'short',
+                day: 'numeric',
+                hour: '2-digit',
+                minute: '2-digit'
+            });
+        } catch {
+            return 'Invalid date';
+        }
+    };
+
+    // Removed unused helpers (getStatusLabel, parseSemanticId)
+
+    return (
+        <Box sx={{ width: '100%', p: 2, position: 'relative' }}>
+            {/* Loading overlay for parent updates */}
+            {isUpdatingParent && (
+                <Box sx={{
+                    position: 'absolute',
+                    top: 0,
+                    left: 0,
+                    right: 0,
+                    bottom: 0,
+                    backgroundColor: 'rgba(0, 0, 0, 0.7)',
+                    zIndex: 9999,
+                    display: 'flex',
+                    alignItems: 'center',
+                    justifyContent: 'center',
+                    borderRadius: 2,
+                }}>
+                    <Box sx={{ 
+                        display: 'flex', 
+                        flexDirection: 'column', 
+                        alignItems: 'center',
+                        gap: 2,
+                        backgroundColor: 'rgba(15, 23, 42, 0.95)',
+                        p: 4,
+                        borderRadius: 2,
+                        border: '1px solid rgba(59, 130, 246, 0.3)',
+                    }}>
+                        <CircularProgress size={40} sx={{ color: '#3b82f6' }} />
+                        <Typography variant="h6" sx={{ color: 'text.primary' }}>
+                            Updating part status...
+                        </Typography>
+                        <Typography variant="body2" sx={{ color: 'text.secondary', textAlign: 'center' }}>
+                            Please wait while we refresh the twin information
+                        </Typography>
+                    </Box>
+                </Box>
+            )}
+            
+            {/* Header Section */}
+            <Card sx={{ 
+                mb: 3, 
+                background: 'linear-gradient(135deg, rgba(30, 41, 59, 0.95), rgba(15, 23, 42, 0.98))',
+                border: '1px solid rgba(59, 130, 246, 0.3)',
+                borderLeft: '4px solid #3b82f6',
+                borderRadius: 3,
+                boxShadow: '0 8px 32px rgba(0, 0, 0, 0.4)',
+                backdropFilter: 'blur(10px)',
+                transition: 'all 0.3s ease',
+                '&:hover': {
+                    boxShadow: '0 12px 40px rgba(0, 0, 0, 0.5)',
+                    transform: 'translateY(-2px)'
+                }
             }}>
                 <CardContent sx={{ 
                     p: 4,
@@ -661,7 +698,6 @@
                                 <Typography variant="h6" sx={{ 
                                     color: 'text.primary', 
                                     mb: 3,
->>>>>>> 0bed3704
                                     display: 'flex',
                                     alignItems: 'center',
                                     gap: 1
@@ -669,31 +705,6 @@
                                     <AccessTimeIcon sx={{ color: 'primary.main' }} />
                                     Twin Timestamps
                                 </Typography>
-<<<<<<< HEAD
-                            </Box>
-                        )}
-                    </Grid2>
-                    {/*physical properties*/}
-                    <Grid2 container size={{ md: 4, xs: 12 }} sx={{ marginY: 'auto' }}>
-                        <Grid2 size={6} sx={{ display: 'flex', flexDirection: 'column', alignItems: 'center'}}>
-                            <Typography variant="label3">Width:</Typography>
-                            <Typography variant="body1">{part.extraMetadata?.["ichub:width"]?.value} {part.extraMetadata?.["ichub:width"]?.unit}</Typography>
-                        </Grid2>
-                        <Grid2 size={6} sx={{ display: 'flex', flexDirection: 'column', alignItems: 'center'}}>
-                            <Typography variant="label3">Height:</Typography>
-                            <Typography variant="body1">{part.extraMetadata?.["ichub:height"]?.value} {part.extraMetadata?.["ichub:height"]?.unit}</Typography>
-                        </Grid2>
-                        <Grid2 size={6} sx={{ display: 'flex', flexDirection: 'column', alignItems: 'center'}}>
-                            <Typography variant="label3">Length:</Typography>
-                            <Typography variant="body1">{part.extraMetadata?.["ichub:length"]?.value} {part.extraMetadata?.["ichub:length"]?.unit}</Typography>
-                        </Grid2>
-                        <Grid2 size={6} sx={{ display: 'flex', flexDirection: 'column', alignItems: 'center'}}>
-                            <Typography variant="label3">Weight:</Typography>
-                            <Typography variant="body1">{part.extraMetadata?.["ichub:weight"]?.value} {part.extraMetadata?.["ichub:weight"]?.unit}</Typography>
-                        </Grid2>
-                    </Grid2>
-=======
->>>>>>> 0bed3704
 
                                 {/* Timestamps */}
                                 <Grid2 container spacing={2}>
