--- conflicted
+++ resolved
@@ -47,19 +47,10 @@
   onMore: (manufacturerId: string, manufacturerPartId: string) => void;
   onRegisterClick: (manufacturerId: string, manufacturerPartId: string) => void;
   items: AppContent[];
-<<<<<<< HEAD
-  onShare: (e1: string, e2: string) => void;
-  onMore: (e1: string, e2: string) => void;
-  onClick: (e: string) => void;
-  onRegisterClick?: (manufacturerId: string, manufacturerPartId: string) => void; 
   isLoading: boolean
 }
 
 export enum ButtonEvents {
-=======
-  isLoading: boolean;
-}enum ButtonEvents {
->>>>>>> cf297692
   SHARE,
   MORE,
   REGISTER, 
