--- conflicted
+++ resolved
@@ -83,7 +83,6 @@
       }
     };
 
-<<<<<<< HEAD
     const fetchData = async () => {
       setIsLoading(true);
       try {
@@ -105,8 +104,6 @@
       }
     };
 
-=======
->>>>>>> 5c517587
     fetchData();
   }, [manufacturerId, manufacturerPartId]);
 
