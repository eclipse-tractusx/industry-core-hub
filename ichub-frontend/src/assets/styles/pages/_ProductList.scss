--- conflicted
+++ resolved
@@ -11,7 +11,6 @@
  * https://www.apache.org/licenses/LICENSE-2.0.
  *
  * Unless required by applicable law or agreed to in writing, software
- * distributed under the License is distributed on an "AS IS" BASIS
  * WITHOUT WARRANTIES OR CONDITIONS OF ANY KIND,
  * either express or implied. See the
  * License for the specific language govern in permissions and limitations
@@ -31,7 +30,6 @@
     }
     .text{
         @include mixins.space-title-h2-font;
-<<<<<<< HEAD
         color: $darkmode-text;
         padding:10px;
         text-align: center;
@@ -39,13 +37,6 @@
     .pagination-text .MuiTablePagination-displayedRows{
         margin: 20px 0px;
         color: $darkmode-text;
-=======
-        color: $brand-text;
-        padding: 5px 80px;
-        text-align: center;
-        background: rgba($brand-primary, 0.3);
-        @include mixins.space-shadow($brand-blue);
->>>>>>> 9fadb965
     }
 }
 
