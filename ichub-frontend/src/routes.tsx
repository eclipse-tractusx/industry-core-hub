--- conflicted
+++ resolved
@@ -50,7 +50,6 @@
           />
           <Route 
             path="/dataspace-discovery" 
-<<<<<<< HEAD
             element={<PartsDiscovery />} 
           />
           <Route 
@@ -58,27 +57,6 @@
             element={<PartnersList />} 
           />
           <Route 
-            path="/status" 
-            element={<ProductsList />} 
-          />
-          <Route 
-=======
-            element={
-              <Suspense fallback={<PageLoader />}>
-                <PartsDiscovery />
-              </Suspense>
-            } 
-          />
-          <Route 
-            path="/partners" 
-            element={
-              <Suspense fallback={<PageLoader />}>
-                <PartnersList />
-              </Suspense>
-            } 
-          />
-          <Route 
->>>>>>> 53ff5c47
             path="/serialized-parts" 
             element={<SerializedParts />} 
           />
